#include <cstdlib>
// #include <filesystem>
#include <fstream>
#include <sstream>
#include <iostream>
#include <map>
#include <vector>
#include <highfive/H5Attribute.hpp>
#include <highfive/H5File.hpp>
#include "puffinn.hpp"
#include "puffinn/performance.hpp"

struct Dataset {
    std::vector<std::string> words;
    std::map<std::string, std::vector<float>> vectors;

    static Dataset read_glove(const std::string& filename);
};

// void write_result(
//     const std::string& method_name,
//     const std::string& ds_name,
//     const std::vector<std::vector<uint32_t>>& res,
//     const uint32_t num_tables,
//     const float recall,
//     const uint32_t k,
//     const double time,
//     const std::string& details
//     ) {

<<<<<<< HEAD
//     using namespace HighFive;

//     try {

//         std::stringstream ss;
//         ss << ds_name << "/" << k << "/" << method_name;

//         std::filesystem::create_directories(ss.str());
        
//         ss << "/" << recall << "_" << num_tables << ".hdf5";
//         File file(ss.str(), File::ReadWrite | File::Create | File::Truncate);

//         DataSet results = file.createDataSet<uint32_t>("results", DataSpace::From(res));
//         results.write(res);
//         Attribute a = file.createAttribute<uint32_t>("k", DataSpace::From(k));
//         a.write(k);
//         a = file.createAttribute<float>("recall", DataSpace::From(recall));
//         a.write(recall);
//         a = file.createAttribute<uint32_t>("num_tables", DataSpace::From(num_tables));
//         a.write(num_tables);
//         a = file.createAttribute<double>("time", DataSpace::From(time));
//         a.write(time);
//         a = file.createAttribute<std::string>("details", DataSpace::From(details));
//         a.write(details);

//     } catch (Exception& err) {
//         std::cerr << err.what() << std::endl;
//     }
// }
=======
    // using namespace HighFive;

    // try {

    //     std::stringstream ss;
    //     ss << ds_name << "/" << k << "/" << method_name;

    //     std::filesystem::create_directories(ss.str());
        
    //     ss << "/" << recall << "_" << num_tables << ".hdf5";
    //     File file(ss.str(), File::ReadWrite | File::Create | File::Truncate);

    //     DataSet results = file.createDataSet<uint32_t>("results", DataSpace::From(res));
    //     results.write(res);
    //     Attribute a = file.createAttribute<uint32_t>("k", DataSpace::From(k));
    //     a.write(k);
    //     a = file.createAttribute<float>("recall", DataSpace::From(recall));
    //     a.write(recall);
    //     a = file.createAttribute<uint32_t>("num_tables", DataSpace::From(num_tables));
    //     a.write(num_tables);
    //     a = file.createAttribute<double>("time", DataSpace::From(time));
    //     a.write(time);
    //     a = file.createAttribute<std::string>("details", DataSpace::From(details));
    //     a.write(details);

    // } catch (Exception& err) {
    //     std::cerr << err.what() << std::endl;
    // }
}
>>>>>>> d648acb0



const unsigned long long GB = 1024*1024*1024;
const unsigned long long MB = 1024*1024;

// Takes the following arguments: filename (num_neighbors) (recall) (space_usage in MB)
// The recall is a lower bound on the probability of finding each of the closest neighbors and is
// between 0 and 1.
int main(int argc, char* argv[]) {
    // Read parameters
    std::string filename;
    unsigned int k = 10;
    float recall = 0.8;
    std::string method = "BF";
    unsigned long long space_usage = 100*MB;
    switch (argc) {
        case 6: space_usage = static_cast<unsigned long long>(std::atof(argv[5])) * MB; 
        case 5: method = std::string(argv[4]);
        case 4: recall = std::atof(argv[3]); 
        case 3: k = std::atoi(argv[2]);
        case 2: filename = argv[1];
                break;
        default:
            std::cerr << "Usage: " << argv[0]
                << " filename (number of neighbors) (recall) (BF|LSH|LSHJoin|LSHJoinGlobal) (number_of_tables)" << std::endl;
            return -1;
    }

    // Read the dataset
    std::cerr << "Reading the dataset..." << std::endl;
    auto dataset = Dataset::read_glove(filename);
    if (dataset.words.size() == 0) {
        std::cerr << "Empty dataset" << std::endl;
        return -2;
    }
    auto dimensions = dataset.vectors[dataset.words[0]].size(); 

    // Construct the search index.
    // Here we use the cosine similarity measure with the default hash functions.
    // The index expects vectors with the same dimensionality as the first row of the dataset
    // and will use at most the specified amount of memory.
    puffinn::Index<puffinn::CosineSimilarity, puffinn::SimHash> index(
        dimensions,
        space_usage,
        puffinn::TensoredHashArgs<puffinn::SimHash>()
        // puffinn::IndependentHashArgs<puffinn::SimHash>()
    );
    // Insert each vector into the index.
    for (auto word : dataset.words) { index.insert(dataset.vectors[word]); }
    auto start_time = std::chrono::steady_clock::now();
    std::cerr << "Building the index. This can take a while..." << std::endl; 
    // Rebuild the index to include the inserted points
    index.rebuild(false);
    auto end_time = std::chrono::steady_clock::now();
    std::chrono::duration<double> elapsed = (end_time - start_time);
    auto throughput = ((float) dataset.words.size()) / elapsed.count();
    std::cerr << "Index built in " << elapsed.count() << " s " << throughput << " vecs/s" << std::endl;

    start_time = std::chrono::steady_clock::now();
    std::cerr << "Computing the join using " << method << ". This can take a while." << std::endl;    
    std::vector<std::vector<uint32_t>>  res;
    if (method == "BF") {
        res = index.bf_join(k);
    } else if (method == "BFGlobal") {
        index.global_bf_join(k);
    } else if (method == "LSH") {
        res = index.naive_lsh_join(k, recall);
    } else if (method == "LSHJoin") {
        res = index.lsh_join(k, recall);
    } else if (method == "LSHJoinGlobal") {
        index.global_lsh_join(k, recall);
    }
    end_time = std::chrono::steady_clock::now();
    std::chrono::duration<double> elapsed_join = (end_time - start_time);
    throughput = ((float) dataset.words.size()) / elapsed_join.count();
    std::cerr << "Join computed in " << elapsed_join.count() << " s " << throughput << " queries/s" << std::endl;

    std::string dataset_fn(filename);
    auto slash_pos = dataset_fn.find_last_of("/");
    auto suffix_pos = dataset_fn.find_last_of(".");

    auto total_time =  puffinn::g_performance_metrics.get_total_time(puffinn::Computation::Total);
    auto search_time = puffinn::g_performance_metrics.get_total_time(puffinn::Computation::Search);
    auto filter_time = puffinn::g_performance_metrics.get_total_time(puffinn::Computation::Filtering);
    auto init_time = puffinn::g_performance_metrics.get_total_time(puffinn::Computation::SearchInit);
    auto indexing_time = puffinn::g_performance_metrics.get_total_time(puffinn::Computation::Indexing);
    auto rebuild_time = puffinn::g_performance_metrics.get_total_time(puffinn::Computation::Rebuilding);
    auto sorting_time = puffinn::g_performance_metrics.get_total_time(puffinn::Computation::Sorting);
    auto index_hashing_time = puffinn::g_performance_metrics.get_total_time(puffinn::Computation::IndexHashing);
    auto index_sketching_time = puffinn::g_performance_metrics.get_total_time(puffinn::Computation::IndexSketching);

    std::stringstream ss;

    ss << "search_time=" <<  search_time
        << "; filter_time=" << filter_time
        << "; init_time=" << init_time 
        << "; total_time=" << total_time;

    std::cout 
        << "indexing_time=" << indexing_time
        << "\n\tsketching_time=" << index_sketching_time
        << "\n\thashing_time=" << index_hashing_time
        << "\n\trebuilding_time=" << rebuild_time
        << "\n\tsorting_time" << sorting_time
        << "\nsearch_time=" <<  search_time
        << "\nfilter_time=" << filter_time
        << "\ninit_time=" << init_time 
        << "\ntotal_time=" << total_time << std::endl;

    // write_result(method, 
    //     dataset_fn.substr(slash_pos + 1, suffix_pos - slash_pos - 1), 
    //     res, 
    //     index.get_repetitions(), 
    //     recall, 
    //     k, 
    //     elapsed.count() + elapsed_join.count(),
    //     ss.str());

}

// Read a vector collection in the format used by GloVe.
// Each line contains a word and a space-separated list of numbers. 
Dataset Dataset::read_glove(const std::string& filename) {
    std::ifstream file(filename);

    if (!file.is_open()) {
        throw std::invalid_argument("File not found");
    }

    std::vector<std::string> words;
    std::map<std::string, std::vector<float>> vectors;
    while (!file.eof()) {
        std::string full_line;
        std::getline(file, full_line);
        std::istringstream line(full_line);
        
        std::string word;
        line >> word;

        std::vector<float> row;
        float val;
        while (line >> val) {
            row.push_back(val);
        }

        if (row.size() != 0) {
            words.push_back(word);
            vectors[word] = row;
        }
    }

    Dataset res;
    res.words = words;
    res.vectors = vectors;
    return res;
}
<|MERGE_RESOLUTION|>--- conflicted
+++ resolved
@@ -17,48 +17,16 @@
     static Dataset read_glove(const std::string& filename);
 };
 
-// void write_result(
-//     const std::string& method_name,
-//     const std::string& ds_name,
-//     const std::vector<std::vector<uint32_t>>& res,
-//     const uint32_t num_tables,
-//     const float recall,
-//     const uint32_t k,
-//     const double time,
-//     const std::string& details
-//     ) {
-
-<<<<<<< HEAD
-//     using namespace HighFive;
-
-//     try {
-
-//         std::stringstream ss;
-//         ss << ds_name << "/" << k << "/" << method_name;
-
-//         std::filesystem::create_directories(ss.str());
-        
-//         ss << "/" << recall << "_" << num_tables << ".hdf5";
-//         File file(ss.str(), File::ReadWrite | File::Create | File::Truncate);
-
-//         DataSet results = file.createDataSet<uint32_t>("results", DataSpace::From(res));
-//         results.write(res);
-//         Attribute a = file.createAttribute<uint32_t>("k", DataSpace::From(k));
-//         a.write(k);
-//         a = file.createAttribute<float>("recall", DataSpace::From(recall));
-//         a.write(recall);
-//         a = file.createAttribute<uint32_t>("num_tables", DataSpace::From(num_tables));
-//         a.write(num_tables);
-//         a = file.createAttribute<double>("time", DataSpace::From(time));
-//         a.write(time);
-//         a = file.createAttribute<std::string>("details", DataSpace::From(details));
-//         a.write(details);
-
-//     } catch (Exception& err) {
-//         std::cerr << err.what() << std::endl;
-//     }
-// }
-=======
+void write_result(
+    const std::string& method_name,
+    const std::string& ds_name,
+    const std::vector<std::vector<uint32_t>>& res,
+    const uint32_t num_tables,
+    const float recall,
+    const uint32_t k,
+    const double time,
+    const std::string& details
+    ) {
     // using namespace HighFive;
 
     // try {
@@ -88,7 +56,6 @@
     //     std::cerr << err.what() << std::endl;
     // }
 }
->>>>>>> d648acb0
 
 
 
@@ -199,14 +166,14 @@
         << "\ninit_time=" << init_time 
         << "\ntotal_time=" << total_time << std::endl;
 
-    // write_result(method, 
-    //     dataset_fn.substr(slash_pos + 1, suffix_pos - slash_pos - 1), 
-    //     res, 
-    //     index.get_repetitions(), 
-    //     recall, 
-    //     k, 
-    //     elapsed.count() + elapsed_join.count(),
-    //     ss.str());
+    write_result(method, 
+        dataset_fn.substr(slash_pos + 1, suffix_pos - slash_pos - 1), 
+        res, 
+        index.get_repetitions(), 
+        recall, 
+        k, 
+        elapsed.count() + elapsed_join.count(),
+        ss.str());
 
 }
 

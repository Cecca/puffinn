#!/usr/bin/env python3

# This script handles the execution of the join experiments
# in two different modes:
#  - global top-k
#  - local top-k
#
# Datasets are taken from ann-benchmarks or created ad-hoc from
# other sources (e.g. DBLP).

import concurrent.futures
import gzip
import urllib.request
import zipfile
from tqdm import tqdm
import numpy as np
import time
import sklearn
import sklearn.preprocessing
import subprocess
import h5py
import sys
import yaml
import shlex
import os
import hashlib
import sqlite3
import faiss
import falconn
import json
import random
<<<<<<< HEAD
=======
import numba
import heapq
>>>>>>> 73a931a9
from urllib.request import urlopen
from urllib.request import urlretrieve


DIR_ENVVAR = 'TOPK_DIR'
try:
    BASE_DIR = os.environ[DIR_ENVVAR]
except:
    print("You should set the {} environment variable to a directory".format(DIR_ENVVAR))
    sys.exit(1)

DATASET_DIR = os.path.join(BASE_DIR, "datasets")
RESULT_FILES_DIR = os.path.join(BASE_DIR, "output")

# Results database
# ================
#
# We store results in a Sqlite database, which points to paths to HDF5 files
# that store the actual nearest neighbor information, which would be too large
# to store in the sqlite database.
# From these HDF5 files we compute the recall of the various algorithms, which
# are then cached in the database for fast query.

# This is a sequence of SQL statements that set up different
# versions of the database.
MIGRATIONS = [
    """
    CREATE TABLE main (
        dataset            TEXT NOT NULL,
        workload           TEXT NOT NULL,
        k                  INTEGER NOT NULL,
        algorithm          TEXT NOT NULL,
        params             TEXT NOT NULL,
        threads            INT,
        time_index_s       REAL NOT NULL,
        time_join_s        REAL NOT NULL,
        recall             REAL, -- may be null, we compute it afterwards
        output_file        TEXT NOT NULL,
        hdf5_group         TEXT NOT NULL
    )
    """,
    """
    CREATE VIEW baselines AS
    SELECT * FROM main WHERE algorithm = 'BruteForceLocal'
    """,
    """
    CREATE VIEW baselines_global AS
    SELECT * FROM main WHERE algorithm = 'XiaoEtAl'
    """,
    """
    ALTER TABLE main ADD COLUMN algorithm_version INT DEFAULT 1;
    """,
    """
    CREATE VIEW recent_versions AS
    SELECT algorithm, max(algorithm_version) as algorithm_version
    FROM main
    GROUP BY 1;

    CREATE VIEW recent AS
    SELECT * 
    FROM main
    NATURAL JOIN recent_versions;
    """
]

def get_db():
    db = sqlite3.connect(os.path.join(BASE_DIR, "join-results.db"), isolation_level=None)
    current_version, = db.execute("pragma user_version;").fetchone()
    # Update the database schema, if needed
    for i, migration in enumerate(MIGRATIONS):
        version = i + 1
        if version > current_version:
            db.executescript(migration)
            db.execute("pragma user_version = {}".format(version))
    return db


def already_run(db, configuration):
    """Checks whether the given configuration is already present in the database"""
    configuration = configuration.copy()
    algorithm_version = ALGORITHMS[configuration['algorithm']]()[1]
    configuration['threads'] = configuration.get('threads', 1)
    configuration['params']['threads'] = configuration.get('threads', 1)
    configuration['params'] = json.dumps(configuration['params'], sort_keys=True)
    configuration['algorithm_version'] = algorithm_version
    res = db.execute("""
    SELECT rowid FROM main
    WHERE dataset = :dataset
      AND workload = :workload
      AND threads = :threads
      AND k = :k
      AND algorithm = :algorithm
      AND algorithm_version = :algorithm_version
      AND params = :params
    """, configuration).fetchall()
    return len(res) > 0

def compute_recall(k, baseline_indices, actual_indices, output_file=None, hdf5_group=None):
    baseline_indices = baseline_indices[:,:k]
    assert baseline_indices.shape[1] == actual_indices.shape[1]
    # If we have fewer rows we used a prefix for the evaluation
    assert baseline_indices.shape[0] <= actual_indices.shape[0]
    print(
        "Indices",
        baseline_indices[0],
        actual_indices[0],
        sep="\n"
    )
    recalls = np.array([
        np.mean(np.isin(baseline_indices[i], actual_indices[i]))
        for i in tqdm(range(len(baseline_indices)), leave=False)
    ])
    if output_file is not None:
        with h5py.File(output_file, 'r+') as hfp:
            gpath = 'local-top-{}-recalls'.format(k)
            if gpath in hfp[hdf5_group]:
                print('deleting existing recall matrix', gpath)
                del hfp[hdf5_group][gpath]
            hfp[hdf5_group][gpath] = recalls
    avg_recall = np.mean(recalls)
    return avg_recall


@numba.jit
def jaccard(a, b):
    if len(a) == 0 or len(b) == 0:
         return 0
    intersect = len(set(a) & set(b))
    return intersect / (float)(len(a) + len(b) - intersect)


def compute_distances(k, dataset, distancefn):
    if distancefn == 'angular' or distancefn == 'cosine':
        norms = np.linalg.norm(dataset, axis=1)[:, np.newaxis]
        assert np.sum(norms == 0.0) == 0
        dataset /= norms
        index = faiss.IndexFlatIP(dataset.shape[1])
        index.add(dataset)
        all_distances, all_neighbors = index.search(dataset, k+1)
        avg_distances = np.mean(all_distances, axis=1)
        distances = all_distances[:, 1:]
        neighbors = all_neighbors[:, 1:]
        return distances, neighbors, avg_distances
    if distancefn == 'jaccard':
        import scipy
        from scipy.spatial.distance import pdist
        dataset = np.array(dataset)
        print(dataset)
        distances = pdist(np.array(dataset), jaccard)
        print(distances)
    else:
        raise Exception("unsupported similarity measure {}".format(distancefn))


def get_baseline_indices(db, dataset, k):
    baseline = db.execute(
        "SELECT output_file, hdf5_group FROM baselines WHERE dataset = :dataset AND workload = 'local-top-k';",
        {"dataset": dataset}
    ).fetchone()
    if baseline is None:
        print("Missing baseline")
        return None
    base_file, base_group = baseline
    base_file = os.path.join(BASE_DIR, base_file)
    with h5py.File(base_file) as hfp:
        baseline_indices = hfp[base_group]['local-top-1000'][:,:k]
        return baseline_indices

def compute_recalls(db):
    # Local topk
    missing_recalls = db.execute("SELECT rowid, algorithm, params, dataset, k, output_file, hdf5_group FROM main WHERE recall IS NULL AND WORKLOAD = 'local-top-k';").fetchall()
    for rowid, algorithm, params, dataset, k, output_file, hdf5_group in missing_recalls:
        print("Computing recalls for {} {} on {} with k={}".format(algorithm, params, dataset, k))
        baseline_indices = get_baseline_indices(db, dataset, k)
        if baseline_indices is None:
            print("Missing baseline")
            continue
        output_file = os.path.join(BASE_DIR, output_file)
        print("output file", output_file, "rowid", rowid, "group", hdf5_group)
        with h5py.File(output_file) as hfp:
            actual_indices = np.array(hfp[hdf5_group]['local-top-{}'.format(k)])
        avg_recall = compute_recall(k, baseline_indices, actual_indices, output_file, hdf5_group)
        print("Average recall is", avg_recall)
        db.execute(
            """UPDATE main
                 SET recall = :recall
               WHERE rowid = :rowid ;
            """,
            {"rowid": rowid, "recall": avg_recall}
        )
        
    # Global topk
    missing_recalls = db.execute("SELECT rowid, algorithm, params, dataset, k, output_file, hdf5_group FROM main WHERE recall IS NULL AND WORKLOAD = 'global-top-k';").fetchall()
    for rowid, algorithm, params, dataset, k, output_file, hdf5_group in missing_recalls:
        # Compute the top-1000 distances for the dataset, if they are not already there
        dist_key, nn_key = '/top-1000-dists', '/top-1000-neighbors'
        top_pairs_key = '/top-1000-pairs'
        
        dataset_path = DATASETS[dataset]()
        with h5py.File(dataset_path, 'r+') as hfp:
            if dist_key not in hfp or nn_key not in hfp:
                print('Computing top distances for', dataset_path)
                distances, neighbors, avg_distance = compute_distances(1000, hfp['/train'], hfp.attrs['distance'])
                hfp[dist_key] = distances
                hfp[nn_key] = neighbors
                hfp['/average_distance'] = avg_distance
            if top_pairs_key not in hfp:
                print('Computing top 1000 pairs')
                distances = hfp[dist_key]
                neighbors = hfp[nn_key]
                topk = []
                for i, (dists, neighs) in tqdm(enumerate(zip(distances, neighbors)), total=neighbors.shape[0]):
                    for d, j in zip(dists, neighs):
                        if i != j:
                            t = (d, min(i, j), max(i, j))
                            if len(topk) > 2000:
                                heapq.heappushpop(topk, t)
                            else:
                                heapq.heappush(topk, t)
                topk = list(set(topk)) # remove duplicates
                topk.sort(reverse=True)
                topk = topk[:1000]
                hfp[top_pairs_key] = topk

            baseline_pairs = set([(min(pair[0], pair[1]), max(pair[0], pair[1])) for pair in hfp[top_pairs_key][:k, 1:3].astype(np.int32)])
            baseline_dists = hfp[top_pairs_key][:k, 0]

                 
        print("Computing recalls for {} {} on {} with k={}".format(algorithm, params, dataset, k))
        print(baseline_pairs)
        print(baseline_dists)
        output_file = os.path.join(BASE_DIR, output_file)
        with h5py.File(output_file) as hfp:
            actual_pairs = set(map(tuple, hfp[hdf5_group]['global-top-{}'.format(k)]))
        print("Actual pairs")
        print(actual_pairs)
        matched = 0
        for pair in baseline_pairs:
            if pair in actual_pairs:
                matched += 1
        recall = matched / len(baseline_pairs)
        db.execute(
            """UPDATE main
                 SET recall = :recall
               WHERE rowid = :rowid ;
            """,
            {"rowid": rowid, "recall": recall}
        )




# =============================================================================
# Algorithms
# ==========
#
# Communication protocol
# ----------------------
#
# For algorithms interfacing over text streams, the protocol is as follows:
#
# - Setup phase
#   - harness sends `sppv1 setup`, followed by parameters as `name value` pairs, followed by `sppv1 end`
#   - program acknowledges using `sppv1 ok`
# - Data ingestion
#   - harness sends `sppv1 data`, `sspv1 distance_type`, followed by vectors, one per line, followed by `sppv1 end`
#   - program acknowledges using `sppv1 ok`
# - Index construction (timed)
#   - harness sends `sppv1 index`
#   - program acknowledges using `sppv1 ok` when it's done
# - Workload run (timed)
#   - harness sends `sppv1 workload`
#   - program acknowledges using `sppv1 ok` when it's done
# - Result collection
#   - harness sends `sppv1 result`
#   - program writes output on stdout, one item per line (for whatever "item" means for the workload)
#   - program writes `sppv1 end`

PROTOCOL = "sppv1" # Version of the communication protocol


def text_encode_floats(v):
    return " ".join(map(str, v))

def text_encode_ints(v):
    return " ".join(map(str, map(int, v)))

def h5cat(path, stream=sys.stdout):
    print('catting cata from', path)
    file = h5py.File(path, "r")
    distance = file.attrs['distance']
    if distance == 'cosine' or distance == 'angular':
        for v in tqdm(file['train'], leave=False):
            v = v / np.linalg.norm(v)
            stream.write(text_encode_floats(v) + "\n")
            stream.flush()
            # print(text_encode_floats(v), file=stream)
        print(file=stream) # Signal end of streaming
    elif distance == 'jaccard':
        data = np.array(file['train'])
        sizes = np.array(file['size_train'])
        offsets = np.zeros(sizes.shape, dtype=np.int64)
        offsets[1:] = np.cumsum(sizes[:-1])
        for offset, size in tqdm(zip(offsets, sizes)):
            v = data[offset:offset+size]
            if len(v) > 0:
                txt = text_encode_ints(v)
                stream.write(txt + "\n")
                stream.flush()
        print(file=stream)
    else:
        raise RuntimeError("Unsupported distance".format(distance))


class Algorithm(object):
    """Manages the lifecycle of an algorithm"""
    def execute(self, k, params, h5py_path, output_file, output_hdf5_path):
        self.setup(k, params)
        self.feed_data(h5py_path)
        self.index()
        self.run()
        self.save_result(output_file, output_hdf5_path)
        return self.times()
    def setup(self, k, params):
        """Configure the parameters of the algorithm"""
        pass
    def feed_data(self, h5py_path):
        """Pass the data to the algorithm"""
        pass
    def index(self):
        """Setup the index, if any. This is timed."""
        pass
    def run(self):
        """Run the workload. This is timed."""
        pass
    def result(self):
        """Return the result as a two-dimensional numpy array.
        The way it is interpreted depends on the application.
        For global top-k join, it is the list of top-k pairs of indices.
        For local top-k join, it is the list of
        nearest neighbors for each element.
        """
        pass
    def save_result(self, hdf5_file, path):
        result = self.result()
        if path in hdf5_file:
            del hdf5_file[path]
        #     existing = np.array(hdf5_file[path])
        #     print(existing)
        #     assert (existing == result).all()
        #     return
        hdf5_file[path] = result
    def times(self):
        """Returns the pair (index_time, workload_time)"""
        pass


class SubprocessAlgorithm(Algorithm):
    """Manages the lifecycle of an algorithm which does not provide
    a Python interface"""

    def _raw_line(self):
        return shlex.split(
            self._subprocess_handle().stdout.readline().strip())

    def _line(self):
        line = self._raw_line()
        while len(line) < 1 or line[0] != PROTOCOL:
            line = self._raw_line()
        return line[1:]

    def _send(self, msg):
        program = self._subprocess_handle()
        print(PROTOCOL, msg, file=program.stdin)

    def _expect(self, what, errmsg):
        assert self._line()[0] == what, errmsg

    # param result_collector: object that accepts lines with a method `add_line`,
    # one by one, and converts them to at global or local top-k result
    def __init__(self, command_w_args, profile=False):
        self.command_w_args = command_w_args
        self._program = None
        self.index_time = None
        self.workload_time = None
        self.profile = profile

    def _subprocess_handle(self):
        if self._program is None:
            cmdline = self.command_w_args if not self.profile else ['flamegraph', '--root', '--'] + self.command_w_args
            self._program = subprocess.Popen(
                cmdline,
                bufsize=1,  # line buffering
                stdin=subprocess.PIPE,
                stdout=subprocess.PIPE,
                universal_newlines=True)
        return self._program

    def _wait_for_completion(self):
        self._subprocess_handle().wait()
        self._program = None

    def setup(self, k, params_dict):
        print("Setup")
        self._send("setup")
        program = self._subprocess_handle()
        print("k", k, file=program.stdin)
        for key, v in params_dict.items():
            print(key, v, file=program.stdin)
        self._send("end")
        self._expect("ok", "setup failed")

    def feed_data(self, h5py_path):
        distance = h5py.File(h5py_path).attrs['distance']
        if distance == "angular":
            distance = "cosine"
        self._send("data")
        self._send(distance)
        program = self._subprocess_handle()
        self._send("path " + h5py_path)
        self._expect("ok", "population phase failed")

    def index(self):
        print("Building index")
        start_t = time.time()
        self._send("index")
        self._expect("ok", "workload phase failed")
        end_t = time.time()
        self.index_time = end_t - start_t

    def run(self):
        print("Running workload")
        start_t = time.time()
        self._send("workload")
        # Wait for the program to report success
        self._expect("ok", "workload phase failed")
        end_t = time.time()
        self.workload_time = end_t - start_t

    def result(self):
        print("Running collecting result")
        self._send("result")
        rows = []
        while True:
            line = self._raw_line()
            if line[1] == "end":
                break
            row = np.array([int(i) for i in line])
            assert np.unique(row).shape == row.shape
            rows.append(row)
        rows = np.array(rows)
        print("Waiting for subprocess to finish")
        self._wait_for_completion()
        return rows

    def times(self):
        return self.index_time, self.workload_time


class FaissIVF(Algorithm):

    def __init__(self):
        self.faiss_index = None
        self.k = None
        self.params = None
        self.data = None
        self.time_index = None
        self.time_run = None
        self.result_indices = None
    def setup(self, k, params):
        """Configure the parameters of the algorithm"""
        self.k = k
        self.params = params
        faiss.omp_set_num_threads(params['threads'])
    def feed_data(self, h5py_path):
        """Pass the data to the algorithm"""
        f = h5py.File(h5py_path)
        assert f.attrs['distance'] == 'cosine' or f.attrs['distance'] == 'angular'
        self.data = np.array(f['train'])
        f.close()
    def index(self):
        """Setup the index, if any. This is timed."""
        print("  Building index")
        start = time.time()

        n_list = self.params["n_list"]
        n_probe = self.params["n_probe"]

        X = sklearn.preprocessing.normalize(self.data, axis=1, norm='l2')

        if X.dtype != np.float32:
            X = X.astype(np.float32)

        self.quantizer = faiss.IndexFlatL2(X.shape[1])
        index = faiss.IndexIVFFlat(
            self.quantizer, X.shape[1], n_list, faiss.METRIC_L2)
        index.nprobe = n_probe
        index.train(X)
        index.add(X)
        self.faiss_index = index
        self.time_index = time.time() - start
    def run(self):
        """Run the workload. This is timed."""
        print("  Top-{} join".format(self.k))
        start = time.time()
        _dists, idxs = self.faiss_index.search(self.data, self.k+1)
        self.time_run = time.time() - start
        self.result_indices = idxs[:,1:]
    def result(self):
        return self.result_indices
    def times(self):
        """Returns the pair (index_time, workload_time)"""
        return self.time_index, self.time_run



class FaissHNSW(Algorithm):
    def __init__(self):
        self.faiss_index = None
        self.k = None
        self.params = None
        self.data = None
        self.time_index = None
        self.time_run = None
        self.result_indices = None
    def setup(self, k, params):
        """Configure the parameters of the algorithm"""
        self.k = k
        self.params = params
        faiss.omp_set_num_threads(params['threads'])
    def feed_data(self, h5py_path):
        """Pass the data to the algorithm"""
        f = h5py.File(h5py_path)
        assert f.attrs['distance'] == 'cosine' or f.attrs['distance'] == 'angular'
        self.data = np.array(f['train'])
        f.close()
    def index(self):
        """Setup the index, if any. This is timed."""
        print("  Building index")
        start = time.time()
        X = sklearn.preprocessing.normalize(self.data, axis=1, norm='l2')

        if X.dtype != np.float32:
            X = X.astype(np.float32)
        self.faiss_index = faiss.IndexHNSWFlat(len(X[0]), self.params["M"])
        self.faiss_index.hnsw.efConstruction = self.params["efConstruction"]
        self.faiss_index.add(X)
        self.time_index = time.time() - start
    def run(self):
        """Run the workload. This is timed."""
        print("  Top-{} join".format(self.k))
        self.faiss_index.hnsw.efSearch = self.params["efSearch"]
        start = time.time()
        _dists, idxs = self.faiss_index.search(self.data, self.k+1)
        self.time_run = time.time() - start
        self.result_indices = idxs[:,1:]
    def result(self):
        return self.result_indices
    def times(self):
        """Returns the pair (index_time, workload_time)"""
        return self.time_index, self.time_run


class FALCONN(Algorithm):

    def __init__(self):
        self._index = None
        self.k = None
        self.params = None
        self.data = None
        self.time_index = None
        self.time_run = None
        self.result_indices = None

    def setup(self, k, params):
        """Configure the parameters of the algorithm"""
        self.k = k
        self.params = params

    def feed_data(self, h5py_path):
        """Pass the data to the algorithm"""
        f = h5py.File(h5py_path)
        assert f.attrs['distance'] == 'cosine' or f.attrs['distance'] == 'angular'
        self.data = np.array(f['train'])
        f.close()

    def index(self):
        """Setup the index, if any. This is timed."""
        print("  Building index")
        start = time.time()

        X = sklearn.preprocessing.normalize(self.data, axis=1, norm='l2')
        if X.dtype != np.float32:
            X = X.astype(np.float32)

        params_cp = falconn.LSHConstructionParameters()
        params_cp.dimension = X.shape[1]
        params_cp.lsh_family = falconn.LSHFamily.CrossPolytope
        params_cp.distance_function = falconn.DistanceFunction.NegativeInnerProduct
        params_cp.storage_hash_table = falconn.StorageHashTable.FlatHashTable
        params_cp.k = self.params["k"]
        params_cp.l = self.params["L"]
        params_cp.num_setup_threads = 0
        params_cp.last_cp_dimension = 16
        params_cp.num_rotations = 3
        params_cp.seed = 833840234


        self._index = falconn.LSHIndex(params_cp)
        self._index.setup(X)
        self.time_index = time.time() - start

    def _run_individual_query(self, query):
        qo = self._index.construct_query_object()
        qo.set_num_probes(self.params["num_probes"])
        res = qo.find_k_nearest_neighbors(query, self.k + 1)
        if len(res) < self.k + 1:
            res += [0] * (self.k + 1 - len(res))
        return res

    def run(self):
        """Run the workload. This is timed."""
        print("  Top-{} join".format(self.k))
        start = time.time()
        X = sklearn.preprocessing.normalize(self.data, axis=1, norm='l2')
        if X.dtype != np.float32:
            X = X.astype(np.float32)
        self.result_indices = np.zeros((X.shape[0], self.k + 1))
        with concurrent.futures.ThreadPoolExecutor(max_workers=self.params["threads"]) as executor:
            tasks = {executor.submit(self._run_individual_query, query): i for (i, query) in enumerate(X)}
            for future in concurrent.futures.as_completed(tasks):
                i = tasks[future]
                res = future.result()
                self.result_indices[i] = res

        #for (i, query) in enumerate(X):
        #    self.result_indices[i] = self._run_individual_query(query)

        self.time_run = time.time() - start
        self.result_indices = self.result_indices[:,1:]

    def result(self):
        return self.result_indices

    def times(self):
        """Returns the pair (index_time, workload_time)"""
        return self.time_index, self.time_run


class BruteForceLocal(Algorithm):
    def __init__(self):
        self.data = None
        self.time_index = 0
        self.time_run = None
        self.result_indices = None
    def setup(self, k, params):
        self.k = k
        self.prefix = params.get('prefix')
        pass
    def feed_data(self, h5py_path):
        f = h5py.File(h5py_path)
        assert f.attrs['distance'] == 'cosine' or f.attrs['distance'] == 'angular'
        self.data = np.array(f['train'])
        norms = np.linalg.norm(self.data, axis=1)[:, np.newaxis]
        assert np.sum(norms == 0.0) == 0
        self.data /= norms
        f.close()
    def index(self):
        self.time_index = 0
    def run(self):
        print("  Top-{} join".format(self.k))
        start = time.time()
        index = faiss.IndexFlatIP(len(self.data[0]))
        index.add(self.data)
        if self.prefix is None:
            queries = self.data
        else:
            queries = self.data[0:self.prefix]
            print(queries)
        self.result_indices = index.search(queries, self.k+1)[1][:, 1:]
        print(self.result_indices)
        self.time_run = time.time() - start
    def result(self):
        return self.result_indices
    def times(self):
        """Returns the pair (index_time, workload_time)"""
        return self.time_index, self.time_run


# =============================================================================
# Datasets
# ========
#
# Here we define preprocessing code for datasets, that will also fetch
# them if already available. Each function returns the local path to the
# preprocessed dataset.

def download(url, dest):
    if not os.path.isfile(dest):
        print("Downloading {} to {}".format(url, dest))
        urllib.request.urlretrieve(url, dest)


def write_sparse(out_fn, data):
    f = h5py.File(out_fn, 'w')
    f.attrs['distance'] = 'jaccard'

    data = np.array(list(map(sorted, data)))
    flat_data = np.hstack(data.flatten())
    f.create_dataset('train', (len(flat_data),), dtype=flat_data.dtype)[:] = flat_data
    f.create_dataset('size_train', (len(data),), dtype='i')[:] = list(map(len, data))
    f.close()

def write_dense(out_fn, vecs):
    hfile = h5py.File(out_fn, "w")
    hfile.attrs["dimensions"] = len(vecs[0])
    hfile.attrs["type"] = "dense"
    hfile.attrs["distance"] = "cosine"
    hfile.create_dataset("train", shape=(len(vecs), len(vecs[0])), dtype=vecs[0].dtype, data=vecs, compression="gzip")
    hfile.close()

# Adapted from ann-benchmarks
def random_jaccard(out_fn, n=10000, size=50, universe=80):
    if os.path.isfile(out_fn):
        return out_fn
    random.seed(1)
    l = list(range(universe))
    # We call the set of sets `train` to be compatible with datasets from
    # ann-benchmarks
    train = []
    for i in range(n):
        train.append(random.sample(l, size))

    write_sparse(out_fn, train)
    return out_fn

def random_float(out_fn, n_dims, n_samples, centers):
    import sklearn.datasets
    if os.path.isfile(out_fn):
        return out_fn

    X, _ = sklearn.datasets.make_blobs(
        n_samples=n_samples, n_features=n_dims,
        centers=centers, random_state=1)
    X = X.astype(np.float32)
    write_dense(out_fn, X)
    return out_fn


def glove(out_fn, dims):
    if os.path.isfile(out_fn):
        return out_fn
    url = "https://nlp.stanford.edu/data/glove.twitter.27B.zip"
    localzip = "datasets/glove.twitter.27B.zip"
    download(url, localzip)

    with zipfile.ZipFile(localzip) as zp:
        z_fn = 'glove.twitter.27B.%dd.txt' % dims
        vecs = np.array([
            np.array([float(t) for t in line.split()[1:]])
            for line in zp.open(z_fn)
        ])
        write_dense(out_fn, vecs)
    return out_fn

# Adapted from https://github.com/erikbern/ann-benchmarks.
# Creates a 'deep image descriptor' dataset using the 'deep10M.fvecs' sample
# from http://sites.skoltech.ru/compvision/noimi/. The download logic is adapted
# from the script https://github.com/arbabenko/GNOIMI/blob/master/downloadDeep1B.py.
def deep_image(out_fn):
    if os.path.isfile(out_fn):
        return out_fn
    yadisk_key = 'https://yadi.sk/d/11eDCm7Dsn9GA'
    response = urlopen('https://cloud-api.yandex.net/v1/disk/public/resources/download?public_key=' \
        + yadisk_key + '&path=/deep10M.fvecs')
    response_body = response.read().decode("utf-8")

    dataset_url = response_body.split(',')[0][9:-1]
    filename = os.path.join(DATASET_DIR, 'deep-image.fvecs')
    download(dataset_url, filename)

    # In the fvecs file format, each vector is stored by first writing its
    # length as an integer, then writing its components as floats.
    fv = np.fromfile(filename, dtype=np.float32)
    dim = fv.view(np.int32)[0]
    fv = fv.reshape(-1, dim + 1)[:, 1:]
    write_dense(out_fn, fv)
    return out_fn


# adapted from https://github.com/erikbern/ann-benchmarks.
def transform_bag_of_words(filename, n_dimensions, out_fn):
    import gzip
    from scipy.sparse import lil_matrix
    from sklearn.feature_extraction.text import TfidfTransformer
    from sklearn import random_projection
    with gzip.open(filename, 'rb') as f:
        file_content = f.readlines()
        entries = int(file_content[0])
        words = int(file_content[1])
        file_content = file_content[3:]  # strip first three entries
        print("building matrix...")
        A = lil_matrix((entries, words))
        for e in file_content:
            doc, word, cnt = [int(v) for v in e.strip().split()]
            A[doc - 1, word - 1] = cnt
        print("normalizing matrix entries with tfidf...")
        B = TfidfTransformer().fit_transform(A)
        print("reducing dimensionality...")
        C = random_projection.GaussianRandomProjection(
            n_components=n_dimensions).fit_transform(B)
        print("Shape of C", C.shape)
        norms = np.linalg.norm(C, axis=1)
        print("Shape of norms", norms.shape)
        # remove entries with 0 norm
        D = np.delete(C, np.where(norms == 0.0)[0], axis=0).astype(np.float32)
        print("Shape of D", D.shape)
        write_dense(out_fn, D)
        return out_fn


# Adapted from https://github.com/erikbern/ann-benchmarks.
def nytimes(out_fn, n_dimensions):
    if os.path.isfile(out_fn):
        return out_fn
    fn = os.path.join(DATASET_DIR, 'nytimes_{}.txt.gz'.format(n_dimensions))
    download('https://archive.ics.uci.edu/ml/machine-learning-databases/bag-of-words/docword.nytimes.txt.gz', fn)
    transform_bag_of_words(fn, n_dimensions, out_fn)
    return out_fn


# Adapted from https://github.com/erikbern/ann-benchmarks.
def kosarak(out_fn):
    if os.path.isfile(out_fn):
        return out_fn
    import gzip
    local_fn = 'kosarak.dat.gz'
    # only consider sets with at least min_elements many elements
    min_elements = 20
    url = 'http://fimi.uantwerpen.be/data/%s' % local_fn
    download(url, local_fn)

    X = []
    dimension = 0
    with gzip.open('kosarak.dat.gz', 'r') as f:
        content = f.readlines()
        # preprocess data to find sets with more than 20 elements
        # keep track of used ids for reenumeration
        for line in content:
            if len(line.split()) >= min_elements:
                X.append(list(map(int, line.split())))
                dimension = max(dimension, max(X[-1]) + 1)
    write_sparse(out_fn, X)
    return out_fn


def dblp(out_fn):
    """Downloads and preprocesses a snapshot of DBLP"""
    import xml.sax
    from xml.sax.handler import ContentHandler

    class DblpFirstPassHandler(ContentHandler):
        def __init__(self, hdf_file):
            self.hdf_file = hdf_file
            self.tokens = dict() # Tokens with their count
            self.current_tag = None
            self.current_authors = []
            self.current_title = None
            self.progress = tqdm(unit = "papers")

        def startElement(self, tag, attrs):
            self.current_tag = tag
            return super().startElement(tag, attrs)

        def characters(self, content):
            if self.current_tag == "author":
                content = content.strip(" \n").lower()
                if len(content) > 0:
                    if not content in self.tokens:
                        self.tokens[content] = 1
                    else:
                        self.tokens[content] += 1
            elif self.current_tag == "title":
                self.progress.update(1)
                for tok in content.split():
                    tok = tok.strip(" \n").lower()
                    if len(tok) > 0:
                        if not tok in self.tokens:
                            self.tokens[tok] = 1
                        else:
                            self.tokens[tok] += 1
            return super().characters(content)

        def endElement(self, tag):
            self.current_tag = None
            return super().endElement(tag)

        def save_dictionary(self):
            """save the dictionary in the HDF5 file"""
            self.progress.close()
            print("Saving dictionary to hdf5 file")
            dictionary = sorted(self.tokens.items(), key=lambda pair: pair[1], reverse=False)
            words_dataset = self.hdf_file.create_dataset('dictionary/words', shape=(len(dictionary),), dtype=h5py.string_dtype())
            counts_dataset = self.hdf_file.create_dataset('dictionary/counts', shape=(len(dictionary),), dtype=np.int32)
            words_dataset[:] = [w for w, _ in dictionary]
            counts_dataset[:] = [c for _, c in dictionary]
            self.hdf_file.attrs['universe'] = len(dictionary)
            self.hdf_file.attrs['type'] = 'sparse'
            self.hdf_file.attrs['distance'] = 'jaccard'
            self.hdf_file.flush()

        def dictionary(self):
            """Returns all the words in decreasing order of frequency"""
            print("building dictionary")
            for tok, _c in sorted(self.tokens.items(), key=lambda pair: pair[1], reverse=False):
                yield tok


    class DblpSecondPassHandler(ContentHandler):
        def __init__(self, hdf_file):
            self.hdf_file = hdf_file
            self.current_tag = None
            self.current_vec = set()
            self.sets = set()
            self.dictionary = {}
            print("Reading dictionary from HDF5 file")
            for i, w in enumerate(self.hdf_file["dictionary/words"]):
                self.dictionary[w.decode('utf-8')] = i

            self.progress = tqdm(unit = "papers")

        def startElement(self, tag, attrs):
            self.current_tag = tag
            return super().startElement(tag, attrs)

        def characters(self, content):
            if self.current_tag == "author":
                content = content.strip(" \n").lower()
                if len(content) > 0:
                    self.current_vec.add(self.dictionary[content])
            elif self.current_tag == "title":
                self.progress.update(1)
                for tok in content.split():
                    if len(tok) > 0:
                        tok = tok.strip(" \n").lower()
                        self.current_vec.add(self.dictionary[tok])
            return super().characters(content)

        def endElement(self, tag):
            if tag == "article":
                res = tuple(sorted(self.current_vec))
                self.sets.add(res)
                self.current_vec = set()
            self.current_tag = None
            return super().endElement(tag)

        def save_sets(self):
            self.progress.close()
            sets = sorted(self.sets, key=lambda s: len(s))
            self.hdf_file.close()
            write_sparse(out_fn, sets)

    if os.path.isfile(out_fn):
        return out_fn
    url = "https://dblp.uni-trier.de/xml/dblp.xml.gz"
    local = os.path.join(DATASET_DIR, "dblp.xml.gz")
    download(url, local)
    hdf5_file = h5py.File(out_fn, "w")

    # First pass
    with gzip.open(local, 'rt', encoding='utf-8') as fp:
        handler = DblpFirstPassHandler(hdf5_file)
        parser = xml.sax.make_parser()
        parser.setFeature(xml.sax.handler.feature_namespaces, 0)
        parser.setContentHandler(handler)
        parser.parse(fp)
        handler.save_dictionary()

    with gzip.open(local, 'rt', encoding='utf-8') as fp:
        handler = DblpSecondPassHandler(hdf5_file)
        parser = xml.sax.make_parser()
        parser.setFeature(xml.sax.handler.feature_namespaces, 0)
        parser.setContentHandler(handler)
        parser.parse(fp)
        handler.save_sets()

    hdf5_file.close()
    return out_fn




# =============================================================================
# Putting it all together
# =======================
#
# Here we define some dictionaries mapping short names to algorithm configurations
# and datasets, to be used to run experiments

DATASETS = {
    'glove-25': lambda: glove(os.path.join(DATASET_DIR, 'glove-25.hdf5'), 25),
    'random-jaccard-10k': lambda: random_jaccard(os.path.join(DATASET_DIR, 'random-jaccard-10k.hdf5'), n=10000),
    'DBLP': lambda : dblp(os.path.join(DATASET_DIR, 'dblp.hdf5')),
    'Kosarak': lambda: kosarak(os.path.join(DATASET_DIR, 'kosarak.hdf5')),
    'DeepImage': lambda: deep_image(os.path.join(DATASET_DIR, 'deep_image.hdf5')),
    'NYTimes': lambda: nytimes(os.path.join(DATASET_DIR, 'nytimes.hdf5'), 256),
    'random-float-10k': lambda: random_float(os.path.join(DATASET_DIR, 'random-float-10k.hdf5' ), 20, 10000, 100)
}

# Stores lazily the algorithm (i.e. as funcions to be called) along with their version
ALGORITHMS = {
    'PUFFINN':         lambda: (SubprocessAlgorithm(["build/PuffinnJoin"]), 4),
    # Local top-k baselines
    'BruteForceLocal': lambda: (BruteForceLocal(),                          1),
    'faiss-HNSW':      lambda: (FaissHNSW(),                                1),
    'faiss-IVF':       lambda: (FaissIVF(),                                 1),
    'falconn':    lambda: (FALCONN(),                                   2),
    # Global top-k baselines
    'XiaoEtAl':        lambda: (SubprocessAlgorithm(["build/XiaoEtAl"]),    1),
    'LSBTree':         lambda: (SubprocessAlgorithm(["build/LSBTree"]),     1)
}

# =============================================================================
# Utility functions
# =================

def get_output_file(configuration):
    """Returns a triplet: (filename, hdf5_path, hdf5_object)"""
    outdir = "output"
    if not os.path.isdir(outdir):
        os.mkdir(outdir)
    fname = os.path.join(outdir, "{}-{}.hdf5".format(
        configuration['dataset'],
        configuration['algorithm']
    ))
    # Turns the dictionary of parameters into a string that
    # follows a consistent order
    params_list = sorted(list(configuration['params'].items()))
    params_string = ""
    for key, value in params_list:
        params_string += key.replace(" ", "") + str(value).replace(" ", "")
    params_hash = hashlib.sha256(params_string.encode('utf-8')).hexdigest()
    h5obj = h5py.File(os.path.join(BASE_DIR, fname), 'a')
    group = h5obj.require_group(params_hash)
    print(params_list)
    for key, value in params_list:
        print(key, value)
        group.attrs[key] = value
    return fname, params_hash, group


def run_config(configuration, debug=False):
    db = get_db()
    if not debug and already_run(db, configuration):
        print("Configuration already run, skipping")
        return
    output_file, group, output = get_output_file(configuration)
    hdf5_file = DATASETS[configuration['dataset']]()
    assert hdf5_file is not None
    algo, version = ALGORITHMS[configuration['algorithm']]()
    params = configuration['params']
    params['threads'] = configuration.get('threads', 1)
    k = configuration['k']
    if configuration['workload'] == 'local-top-k':
        hdf5_path = 'local-top-{}'.format(k)
    elif configuration['workload'] == 'global-top-k':
        hdf5_path = 'global-top-{}'.format(k)
    else:
        raise RuntimeError()
    print("=== k={} algorithm={} params={} dataset={}".format(
        k,
        configuration['algorithm'],
        params,
        configuration['dataset']
    ))
    time_index, time_workload = algo.execute(
        k,
        params,
        hdf5_file,
        output,
        hdf5_path
    )
    print("   time to index", time_index)
    print("   time for join", time_workload)
    if not debug:
        db.execute("""
        INSERT INTO main VALUES (
            :dataset,
            :workload,
            :k,
            :algorithm,
            :params,
            :threads,
            :time_index_s,
            :time_join_s,
            :recall,
            :output_file,
            :hdf5_group,
            :algorithm_version
        );
        """, {
            "dataset": configuration['dataset'],
            'workload': configuration['workload'],
            'k': k,
            'algorithm': configuration['algorithm'],
            'algorithm_version': version,
            'threads': configuration.get('threads', 1),
            'params': json.dumps(params, sort_keys=True),
            'time_index_s': time_index,
            'time_join_s': time_workload,
            'recall': None,
            'output_file': output_file,
            'hdf5_group': group
        })
    else:
        # Compute the recall and display it.
        baseline = get_baseline_indices(db, configuration['dataset'], k)
        with h5py.File(os.path.join(BASE_DIR, output_file), 'r') as hfp:
            actual_indices = np.array(hfp[group]['local-top-{}'.format(k)])
            avg_recall = compute_recall(k, baseline, actual_indices)
            print("Average recall", avg_recall)


if __name__ == "__main__":
    if not os.path.isdir(BASE_DIR):
        os.mkdir(BASE_DIR)

    # with get_db() as db:
    #     compute_recalls(db)

    # run_config({
    #     'dataset': 'NYTimes',
    #     'workload': 'local-top-k',
    #     'k': 1000,
    #     'algorithm': 'BruteForceLocal',
    #     'params': {}
    # })

    # run_config({
    #     'dataset': 'DeepImage',
    #     'workload': 'local-top-k',
    #     'k': 1000,
    #     'algorithm': 'BruteForceLocal',
    #     'params': {'prefix': 10000}
    # })
    run_config({
        'dataset': 'random-float-10k',
        'workload': 'local-top-k',
        'k': 1000,
        'algorithm': 'BruteForceLocal',
        'params': {}
    })

    threads = 56

    # ----------------------------------------------------------------------
    # Xiao et al. global top-k
    # for k in [1, 10, 100, 1000]:
    #     run_config({
    #         'dataset': 'DBLP',
    #         'workload': 'global-top-k',
    #         'k': k,
    #         'algorithm': 'XiaoEtAl',
    #         'params': {}
    #     })

<<<<<<< HEAD
    for dataset in ['random-float-10k']:
    # for dataset in ['NYTimes', 'glove-25', 'DeepImage']:
        # ----------------------------------------------------------------------
        # Faiss-HNSW
        # for M in [4, 8, 16, 32, 64, 128, 256, 512, 1024]:
        # for M in [48, 64]:
        #     for efConstruction in [100, 500]:
        #         for efSearch in [10, 40, 80, 120, 800]:
        #             run_config({
        #                 'dataset': dataset,
        #                 'workload': 'local-top-k',
        #                 'k': 10,
        #                 'algorithm': 'faiss-HNSW',
        #                 'threads': threads,
        #                 'params': {
        #                     'M': M,
        #                     'efConstruction': efConstruction,
        #                     'efSearch': efSearch,
        #                 }
        #             })
=======
    # ----------------------------------------------------------------------
    # LSB-Tree global top-k
    for dataset in ['glove-25']:
        for k in [10]:
            for m in [4, 8, 16]:
                for w in [1, 2, 4]:
                    run_config({
                        'dataset': dataset,
                        'workload': 'global-top-k',
                        'k': k,
                        'algorithm': 'LSBTree',
                        'params': {
                            'm': m,
                            'w': w
                        }
                    })
>>>>>>> 73a931a9


    for dataset in ['DBLP', 'NYTimes', 'glove-25', 'DeepImage']:
        # ----------------------------------------------------------------------
        # Faiss-HNSW
        # for M in [4, 8, 16, 32, 64, 128, 256, 512, 1024]:
        # for M in [48, 64]:
        #     for efConstruction in [100, 500]:
        #         for efSearch in [10, 40, 80, 120, 800]:
        #             run_config({
        #                 'dataset': dataset,
        #                 'workload': 'local-top-k',
        #                 'k': 10,
        #                 'algorithm': 'faiss-HNSW',
        #                 'threads': threads,
        #                 'params': {
        #                     'M': M,
        #                     'efConstruction': efConstruction,
        #                     'efSearch': efSearch,
        #                 }
        #             })

        # ----------------------------------------------------------------------
        # Faiss-IVF
        # for n_list in [32, 64, 128, 256]:
        #     for n_probe in [1, 5, 10, 50]:
        #         run_config({
        #             'dataset': dataset,
        #             'workload': 'local-top-k',
        #             'k': 10,
        #             'algorithm': 'faiss-IVF',
        #             'threads': threads,
        #             'params': {
        #                 'n_list': n_list,
        #                 'n_probe': n_probe
        #             }
        #         })

        # ----------------------------------------------------------------------
        # PUFFINN local top-k
        # for hash_source in ['Independent']:
        #     for recall in [0.8, 0.9]:
<<<<<<< HEAD
        #         for space_usage in [8192, 16384, 32768]:
        #             run_config({
        #                 'dataset': dataset,
        #                 'workload': 'local-top-k',
        #                 'k': 10,
        #                 'algorithm': 'PUFFINN',
        #                 'threads': threads,
        #                 'params': {
        #                     'method': 'LSHJoin',
        #                     'recall': recall,
        #                     'space_usage': space_usage,
        #                     'hash_source': hash_source
        #                 }
        #             })

        for L in [5, 10, 50, 100]:
            for num_probes in [L, 2 * L, 5 * L, 10 * L]:
                run_config({
                    'dataset': dataset,
                    'workload': 'local-top-k',
                    'k': 10,
                    'algorithm': 'falconn',
                    'threads': threads,
                    'params': {
                        "k": 3,
                        "L": L,
                        "num_probes": num_probes,
                    }
                })

    # run_config({
    #     'dataset': 'glove-25',
    #     'workload': 'local-top-k',
    #     'k': 5,
    #     'algorithm': 'PUFFINN',
    #     'threads': threads,
    #     'params': {
    #         'method': 'LSHJoin',
    #         'recall': 0.9,
    #         'space_usage': 1024
    #     }
    # })

    with get_db() as db:
        compute_recalls(db)
=======
        #         for space_usage in [256, 512, 1024, 2048, 4096]:
        #             if dataset != 'DeepImage' or space_usage >= 32768:
        #                 run_config({
        #                     'dataset': dataset,
        #                     'workload': 'local-top-k',
        #                     'k': 10,
        #                     'algorithm': 'PUFFINN',
        #                     'threads': threads,
        #                     'params': {
        #                         'method': 'LSHJoin',
        #                         'recall': recall,
        #                         'space_usage': space_usage,
        #                         'hash_source': hash_source
        #                     }
        #                 })


        # ----------------------------------------------------------------------
        # PUFFINN global top-k
        for hash_source in ['Independent']:
            for recall in [0.8, 0.9]:
                for space_usage in [512, 1024, 2048]:
                    if dataset != 'DeepImage' or space_usage >= 16384:
                        run_config({
                            'dataset': dataset,
                            'workload': 'global-top-k',
                            'k': 10,
                            'algorithm': 'PUFFINN',
                            'threads': threads,
                            'params': {
                                'method': 'LSHJoinGlobal',
                                'recall': recall,
                                'space_usage': space_usage,
                                'hash_source': hash_source
                            }
                        })

    # with get_db() as db:
    #     compute_recalls(db)
>>>>>>> 73a931a9
<|MERGE_RESOLUTION|>--- conflicted
+++ resolved
@@ -29,11 +29,8 @@
 import falconn
 import json
 import random
-<<<<<<< HEAD
-=======
 import numba
 import heapq
->>>>>>> 73a931a9
 from urllib.request import urlopen
 from urllib.request import urlretrieve
 
@@ -93,7 +90,7 @@
     GROUP BY 1;
 
     CREATE VIEW recent AS
-    SELECT * 
+    SELECT *
     FROM main
     NATURAL JOIN recent_versions;
     """
@@ -224,14 +221,14 @@
             """,
             {"rowid": rowid, "recall": avg_recall}
         )
-        
+
     # Global topk
     missing_recalls = db.execute("SELECT rowid, algorithm, params, dataset, k, output_file, hdf5_group FROM main WHERE recall IS NULL AND WORKLOAD = 'global-top-k';").fetchall()
     for rowid, algorithm, params, dataset, k, output_file, hdf5_group in missing_recalls:
         # Compute the top-1000 distances for the dataset, if they are not already there
         dist_key, nn_key = '/top-1000-dists', '/top-1000-neighbors'
         top_pairs_key = '/top-1000-pairs'
-        
+
         dataset_path = DATASETS[dataset]()
         with h5py.File(dataset_path, 'r+') as hfp:
             if dist_key not in hfp or nn_key not in hfp:
@@ -261,7 +258,7 @@
             baseline_pairs = set([(min(pair[0], pair[1]), max(pair[0], pair[1])) for pair in hfp[top_pairs_key][:k, 1:3].astype(np.int32)])
             baseline_dists = hfp[top_pairs_key][:k, 0]
 
-                 
+
         print("Computing recalls for {} {} on {} with k={}".format(algorithm, params, dataset, k))
         print(baseline_pairs)
         print(baseline_dists)
@@ -1200,28 +1197,6 @@
     #         'params': {}
     #     })
 
-<<<<<<< HEAD
-    for dataset in ['random-float-10k']:
-    # for dataset in ['NYTimes', 'glove-25', 'DeepImage']:
-        # ----------------------------------------------------------------------
-        # Faiss-HNSW
-        # for M in [4, 8, 16, 32, 64, 128, 256, 512, 1024]:
-        # for M in [48, 64]:
-        #     for efConstruction in [100, 500]:
-        #         for efSearch in [10, 40, 80, 120, 800]:
-        #             run_config({
-        #                 'dataset': dataset,
-        #                 'workload': 'local-top-k',
-        #                 'k': 10,
-        #                 'algorithm': 'faiss-HNSW',
-        #                 'threads': threads,
-        #                 'params': {
-        #                     'M': M,
-        #                     'efConstruction': efConstruction,
-        #                     'efSearch': efSearch,
-        #                 }
-        #             })
-=======
     # ----------------------------------------------------------------------
     # LSB-Tree global top-k
     for dataset in ['glove-25']:
@@ -1238,8 +1213,6 @@
                             'w': w
                         }
                     })
->>>>>>> 73a931a9
-
 
     for dataset in ['DBLP', 'NYTimes', 'glove-25', 'DeepImage']:
         # ----------------------------------------------------------------------
@@ -1281,21 +1254,6 @@
         # PUFFINN local top-k
         # for hash_source in ['Independent']:
         #     for recall in [0.8, 0.9]:
-<<<<<<< HEAD
-        #         for space_usage in [8192, 16384, 32768]:
-        #             run_config({
-        #                 'dataset': dataset,
-        #                 'workload': 'local-top-k',
-        #                 'k': 10,
-        #                 'algorithm': 'PUFFINN',
-        #                 'threads': threads,
-        #                 'params': {
-        #                     'method': 'LSHJoin',
-        #                     'recall': recall,
-        #                     'space_usage': space_usage,
-        #                     'hash_source': hash_source
-        #                 }
-        #             })
 
         for L in [5, 10, 50, 100]:
             for num_probes in [L, 2 * L, 5 * L, 10 * L]:
@@ -1312,22 +1270,6 @@
                     }
                 })
 
-    # run_config({
-    #     'dataset': 'glove-25',
-    #     'workload': 'local-top-k',
-    #     'k': 5,
-    #     'algorithm': 'PUFFINN',
-    #     'threads': threads,
-    #     'params': {
-    #         'method': 'LSHJoin',
-    #         'recall': 0.9,
-    #         'space_usage': 1024
-    #     }
-    # })
-
-    with get_db() as db:
-        compute_recalls(db)
-=======
         #         for space_usage in [256, 512, 1024, 2048, 4096]:
         #             if dataset != 'DeepImage' or space_usage >= 32768:
         #                 run_config({
@@ -1367,4 +1309,3 @@
 
     # with get_db() as db:
     #     compute_recalls(db)
->>>>>>> 73a931a9

#!/usr/bin/env python3

# This script handles the execution of the join experiments
# in two different modes:
#  - global top-k
#  - local top-k
#
# Datasets are taken from ann-benchmarks or created ad-hoc from
# other sources (e.g. DBLP).

import concurrent.futures
import gzip
import urllib.request
import zipfile
from tqdm import tqdm
import numpy as np
import time
import sklearn
import sklearn.preprocessing
import subprocess
import h5py
import sys
import yaml
import shlex
import os
import hashlib
import sqlite3
#import faiss
#import falconn
import json
import random
import numba
import heapq
import copy
import pynndescent
import scipy
from urllib.request import urlopen
from urllib.request import urlretrieve
from pprint import pprint


DIR_ENVVAR = 'TOPK_DIR'
try:
    BASE_DIR = os.environ[DIR_ENVVAR]
except:
    print("You should set the {} environment variable to a directory".format(DIR_ENVVAR))
    sys.exit(1)

DATASET_DIR = os.path.join(BASE_DIR, "datasets")
RESULT_FILES_DIR = os.path.join(BASE_DIR, "output")

# Results database
# ================
#
# We store results in a Sqlite database, which points to paths to HDF5 files
# that store the actual nearest neighbor information, which would be too large
# to store in the sqlite database.
# From these HDF5 files we compute the recall of the various algorithms, which
# are then cached in the database for fast query.

# This is a sequence of SQL statements that set up different
# versions of the database.
MIGRATIONS = [
    """
    CREATE TABLE main (
        dataset            TEXT NOT NULL,
        workload           TEXT NOT NULL,
        k                  INTEGER NOT NULL,
        algorithm          TEXT NOT NULL,
        params             TEXT NOT NULL,
        threads            INT,
        time_index_s       REAL NOT NULL,
        time_join_s        REAL NOT NULL,
        recall             REAL, -- may be null, we compute it afterwards
        output_file        TEXT NOT NULL,
        hdf5_group         TEXT NOT NULL
    )
    """,
    """
    CREATE VIEW baselines AS
    SELECT * FROM main WHERE algorithm = 'BruteForceLocal'
    """,
    """
    CREATE VIEW baselines_global AS
    SELECT * FROM main WHERE algorithm = 'XiaoEtAl'
    """,
    """
    ALTER TABLE main ADD COLUMN algorithm_version INT DEFAULT 1;
    """,
    """
    CREATE VIEW recent_versions AS
    SELECT algorithm, max(algorithm_version) as algorithm_version
    FROM main
    GROUP BY 1;

    CREATE VIEW recent AS
    SELECT *
    FROM main
    NATURAL JOIN recent_versions;
    """,
    """
    CREATE TABLE dataset_size (
        dataset TEXT,
        size    INT
    )
    """,
    """
    CREATE TABLE dimensionality (
        dataset TEXT,
        k       INT, 
        lid_mean REAL, 
        lid_median REAL, 
        lid_min    REAL, 
        lid_max    REAL, 
        lid_25     REAL, 
        lid_75     REAL
    );
    """
]

def get_db():
    db = sqlite3.connect(os.path.join(BASE_DIR, "join-results.db"), isolation_level=None)
    current_version, = db.execute("pragma user_version;").fetchone()
    # Update the database schema, if needed
    for i, migration in enumerate(MIGRATIONS):
        version = i + 1
        if version > current_version:
            db.executescript(migration)
            db.execute("pragma user_version = {}".format(version))
    return db


def already_run(db, configuration):
    """Checks whether the given configuration is already present in the database"""
    configuration = configuration.copy()
    algorithm_version = ALGORITHMS[configuration['algorithm']]()[1]
    configuration['threads'] = configuration.get('threads', 1)
    configuration['params']['threads'] = configuration.get('threads', 1)
    configuration['params'] = json.dumps(configuration['params'], sort_keys=True)
    print("ALREADY RUN?", configuration)
    configuration['algorithm_version'] = algorithm_version
    res = db.execute("""
    SELECT rowid FROM main
    WHERE dataset = :dataset
      AND workload = :workload
      AND threads = :threads
      AND k = :k
      AND algorithm = :algorithm
      AND algorithm_version = :algorithm_version
      AND params = :params
    """, configuration).fetchall()
    return len(res) > 0

def compute_recall(k, baseline_indices, actual_indices, output_file=None, hdf5_group=None):
    baseline_indices = baseline_indices[:,:k]
    print("baseline indices", baseline_indices.shape)
    print("actual indices", actual_indices.shape)
    assert baseline_indices.shape[1] == actual_indices.shape[1]
    # If we have fewer rows we used a prefix for the evaluation
    assert baseline_indices.shape[0] <= actual_indices.shape[0]
    print(
        "Indices",
        baseline_indices[0],
        actual_indices[0],
        sep="\n"
    )
    recalls = np.array([
        np.mean(np.isin(baseline_indices[i], actual_indices[i]))
        for i in tqdm(range(len(baseline_indices)), leave=False)
    ])
    if output_file is not None:
        with h5py.File(output_file, 'r+') as hfp:
            gpath = 'local-top-{}-recalls'.format(k)
            if gpath in hfp[hdf5_group]:
                print('deleting existing recall matrix', gpath)
                del hfp[hdf5_group][gpath]
            hfp[hdf5_group][gpath] = recalls
    avg_recall = np.mean(recalls)
    return avg_recall


@numba.jit
def jaccard(a, b):
    if len(a) == 0 or len(b) == 0:
         return 0
    intersect = len(set(a) & set(b))
    return intersect / (float)(len(a) + len(b) - intersect)


def compute_distances(k, dataset, distancefn):
    if distancefn == 'angular' or distancefn == 'cosine':
        norms = np.linalg.norm(dataset, axis=1)[:, np.newaxis]
        assert np.sum(norms == 0.0) == 0
        dataset /= norms
        index = faiss.IndexFlatIP(dataset.shape[1])
        index.add(dataset)
        all_distances, all_neighbors = index.search(dataset, k+1)
        avg_distances = np.mean(all_distances, axis=1)
        distances = all_distances[:, 1:]
        neighbors = all_neighbors[:, 1:]
        return distances, neighbors, avg_distances
    if distancefn == 'jaccard':
        from scipy.spatial.distance import pdist
        dataset = np.array(dataset)
        print(dataset)
        distances = pdist(np.array(dataset), jaccard)
        print(distances)
    else:
        raise Exception("unsupported similarity measure {}".format(distancefn))


def get_baseline_indices(db, dataset, k):
    with h5py.File(DATASETS[dataset]()) as hfp:
        # Read the neighbors directly from the dataset file, if those are available
        if 'top-1000-neighbors' in hfp:
            return hfp['top-1000-neighbors'][:,:k]
    baseline = db.execute(
        "SELECT output_file, hdf5_group FROM baselines WHERE dataset = :dataset AND workload = 'local-top-k';",
        {"dataset": dataset}
    ).fetchone()
    if baseline is None:
        print("Missing baseline")
        return None
    base_file, base_group = baseline
    base_file = os.path.join(BASE_DIR, base_file)
    with h5py.File(base_file) as hfp:
        baseline_indices = hfp[base_group]['local-top-1000'][:,:k]
        return baseline_indices

def compute_recalls(db):
    # Local topk
    missing_recalls = db.execute("SELECT rowid, algorithm, params, dataset, k, output_file, hdf5_group FROM main WHERE recall IS NULL AND WORKLOAD = 'local-top-k' and k <= 10;").fetchall()
    print("there are {} missing recalls for local topk".format(len(missing_recalls)))
    for rowid, algorithm, params, dataset, k, output_file, hdf5_group in missing_recalls:
        if k > 10: # FIXME handle the case for k > 10 instead of skipping it
            continue
        print("Computing recalls for {} {} on {} with k={}".format(algorithm, params, dataset, k))
        baseline_indices = get_baseline_indices(db, dataset, k)
        if baseline_indices is None:
            print("Missing baseline")
            continue
        output_file = os.path.join(BASE_DIR, output_file)
        print("output file", output_file, "rowid", rowid, "group", hdf5_group)
        with h5py.File(output_file) as hfp:
            actual_indices = np.array(hfp[hdf5_group]['local-top-{}'.format(k)])
        avg_recall = compute_recall(k, baseline_indices, actual_indices, output_file, hdf5_group)
        print("Average recall is", avg_recall)
        db.execute(
            """UPDATE main
                 SET recall = :recall
               WHERE rowid = :rowid ;
            """,
            {"rowid": rowid, "recall": avg_recall}
        )

    # Global topk
    missing_recalls = db.execute("SELECT rowid, algorithm, params, dataset, k, output_file, hdf5_group FROM main WHERE recall IS NULL AND WORKLOAD = 'global-top-k';").fetchall()
    print("There are {} missing recalls for global-top-k".format(len(missing_recalls)))
    for rowid, algorithm, params, dataset, k, output_file, hdf5_group in missing_recalls:

        if dataset == 'DeepImage':
            print("TODO: Fix DeepImage")
            continue

        # Compute the top-1000 distances for the dataset, if they are not already there
        dist_key, nn_key = '/top-1000-dists', '/top-1000-neighbors'
        top_pairs_key = '/top-1000-pairs'

        dataset_path = DATASETS[dataset]()
        with h5py.File(dataset_path, 'r+') as hfp:
            if dist_key not in hfp or nn_key not in hfp:
                print('Computing top distances for', dataset)
                distances, neighbors, avg_distance = compute_distances(1000, hfp['/train'], hfp.attrs['distance'])
                hfp[dist_key] = distances
                hfp[nn_key] = neighbors
                hfp['/average_distance'] = avg_distance
            if top_pairs_key not in hfp:
                print('Computing top 1000 pairs for', dataset)
                distances = hfp[dist_key]
                neighbors = hfp[nn_key]
                topk = []
                for i, (dists, neighs) in tqdm(enumerate(zip(distances, neighbors)), total=neighbors.shape[0]):
                    for d, j in zip(dists, neighs):
                        if i != j:
                            t = (d, min(i, j), max(i, j))
                            if len(topk) > 2000:
                                heapq.heappushpop(topk, t)
                            else:
                                heapq.heappush(topk, t)
                topk = list(set(topk)) # remove duplicates
                topk.sort(reverse=True)
                topk = topk[:1000]
                hfp[top_pairs_key] = topk

            baseline_pairs = set([(min(pair[0], pair[1]), max(pair[0], pair[1])) for pair in hfp[top_pairs_key][:k, 1:3].astype(np.int32)])
            top = hfp[top_pairs_key][:]
            kth_sim = top[k-1, 0]
            # Select all the pairs with similarity larger then or equal 
            # to the k-th
            baseline_pairs = set([
                (min(pair[0], pair[1]), max(pair[0], pair[1])) 
                for pair in top[top[:,0] >= kth_sim][:,1:].astype(np.int32)
            ])
            

        print("Computing recalls for {} {} on {} with k={}".format(algorithm, params, dataset, k))
        print(baseline_pairs)
        output_file = os.path.join(BASE_DIR, output_file)
        with h5py.File(output_file) as hfp:
            actual_pairs = set(map(tuple, hfp[hdf5_group]['global-top-{}'.format(k)]))
        print("Actual pairs")
        print(actual_pairs)
        matched = 0
        for pair in baseline_pairs:
            if pair in actual_pairs:
                matched += 1
        recall = matched / k
        db.execute(
            """UPDATE main
                 SET recall = :recall
               WHERE rowid = :rowid ;
            """,
            {"rowid": rowid, "recall": recall}
        )




# =============================================================================
# Algorithms
# ==========
#
# Communication protocol
# ----------------------
#
# For algorithms interfacing over text streams, the protocol is as follows:
#
# - Data ingestion
#   - harness sends `sppv2 data`, `sspv1 distance_type`, followed by vectors, one per line, followed by `sppv2 end`
#   - program acknowledges using `sppv2 ok`
# - Index construction (timed)
#   - harness sends `sppv2 index param1 v1 param2 v2 ...`
#   - program acknowledges using `sppv2 ok` when it's done
# - Workload run (timed)
#   - harness sends `sppv2 workload param1 v1 param2 v2`
#   - program acknowledges using `sppv2 ok` when it's done
# - Result collection
#   - harness sends `sppv2 result`
#   - program writes output on stdout, one item per line (for whatever "item" means for the workload)
#   - program writes `sppv2 end`
# - Iteration or stop
#   - harness sends either `sppv2 end_workloads` to signal that we are done or
#   - sends a new workload specification

PROTOCOL = "sppv2" # Version of the communication protocol


def text_encode_floats(v):
    return " ".join(map(str, v))

def text_encode_ints(v):
    return " ".join(map(str, map(int, v)))

def h5cat(path, stream=sys.stdout):
    print('catting cata from', path)
    file = h5py.File(path, "r")
    distance = file.attrs['distance']
    if distance == 'cosine' or distance == 'angular':
        for v in tqdm(file['train'], leave=False):
            v = v / np.linalg.norm(v)
            stream.write(text_encode_floats(v) + "\n")
            stream.flush()
            # print(text_encode_floats(v), file=stream)
        print(file=stream) # Signal end of streaming
    elif distance == 'jaccard':
        data = np.array(file['train'])
        sizes = np.array(file['size_train'])
        offsets = np.zeros(sizes.shape, dtype=np.int64)
        offsets[1:] = np.cumsum(sizes[:-1])
        for offset, size in tqdm(zip(offsets, sizes)):
            v = data[offset:offset+size]
            if len(v) > 0:
                txt = text_encode_ints(v)
                stream.write(txt + "\n")
                stream.flush()
        print(file=stream)
    else:
        raise RuntimeError("Unsupported distance".format(distance))


class Algorithm(object):
    """Manages the lifecycle of an algorithm"""
    def execute(self, k, params, h5py_path, output_file, output_hdf5_path):
        # self.setup(k, params)
        # self.feed_data(h5py_path)
        # self.index()
        # self.run()
        # self.save_result(output_file, output_hdf5_path)
        # return self.times()
        raise Exception("deprecated")
    def setup(self, k):
        """Configure the parameters of the algorithm"""
        raise Exception("deprecated")
    def feed_data(self, h5py_path):
        """Pass the data to the algorithm"""
        raise Exception("not implemented")
    def index(self, params):
        """Setup the index with the given parameters, if any. This is timed."""
        raise Exception("not implemented")
    def run(self, params):
        """Run the workload with the given join params. This is timed."""
        raise Exception("not implemented")
    def clear(self):
        """Clears the result of the previous run"""
        raise Exception("not implemented")
    def result(self):
        """Return the result as a two-dimensional numpy array.
        The way it is interpreted depends on the application.
        For global top-k join, it is the list of top-k pairs of indices.
        For local top-k join, it is the list of
        nearest neighbors for each element.
        """
        raise Exception("not implemented")
    def save_result(self, hdf5_file, path):
        result = self.result()
        if path in hdf5_file:
            del hdf5_file[path]
        #     existing = np.array(hdf5_file[path])
        #     print(existing)
        #     assert (existing == result).all()
        #     return
        hdf5_file[path] = result
    def times(self):
        """Returns the pair (index_time, workload_time)"""
        raise Exception("not implemented")
    def done(self):
        """Used to signal to implementations that we are done and that the index can be discarded"""
        pass


class PyNNDescent(Algorithm):
    def __init__(self):
        self._query_matrix = None
        self.data = None
        self.metric = None
        self._index = None

    def feed_data(self, h5py_path):
        """Pass the data to the algorithm"""

        distance = h5py.File(h5py_path).attrs['distance']
        self.metric = distance
        if distance == "angular":
            distance = "cosine"

        if distance == "jaccard":
            # Load sparse data into a sparse matrix.
            X = list(stream_sparse(h5py_path))
            sizes = [len(x) for x in X]
            n_cols = max([max(x) for x in X]) + 1
            matrix = scipy.sparse.csr_matrix((len(X), n_cols), dtype=np.float32)
            matrix.indices = np.hstack(X).astype(np.int32)
            matrix.indptr = np.concatenate([[0], np.cumsum(sizes)]).astype(np.int32)
            matrix.data = np.ones(matrix.indices.shape[0], dtype=np.float32)
            matrix.sort_indices()
            X = matrix
        else:
            X = h5py.File(h5py_path)['train'][:]
        self.data = X

    def index(self, params):
        """Setup the index with the given parameters, if any. This is timed."""
        start = time.time()
        self._index = pynndescent.NNDescent(
            self.data,
            n_neighbors=params['n_neighbors'],
            metric=self.metric,
            low_memory=True,
            leaf_size=params['leaf_size'],
            pruning_degree_multiplier=params['pruning_degree_multiplier'],
            diversify_prob=params['diversify_prob'],
            # n_trees=params['n_trees'],
            # n_search_trees=params['n_search_trees'],
            compressed=False,
            verbose=True
        )
        end = time.time()
        self.index_time = end - start

    def run(self, params):
        """Run the workload with the given join params. This is timed."""
        k = params['k']
        start = time.time()
        # Since we are doing a self-join we can and should use the graph
        # that is built into the index
        ind = self._index.neighbor_graph[0][:,1:(k+1)]
        end = time.time()
        self.workload_time = end - start
        self.result_indices = ind

    def clear(self):
        """Clears the result of the previous run"""
        self.workload_time = None
        self.result_indices = None

    def result(self):
        """Return the result as a two-dimensional numpy array.
        The way it is interpreted depends on the application.
        For global top-k join, it is the list of top-k pairs of indices.
        For local top-k join, it is the list of
        nearest neighbors for each element.
        """
        return self.result_indices

    def times(self):
        """Returns the pair (index_time, workload_time)"""
        return self.index_time, self.workload_time


class SubprocessAlgorithm(Algorithm):
    """Manages the lifecycle of an algorithm which does not provide
    a Python interface"""

    def _raw_line(self):
        if self._subprocess_handle().poll():
            raise Exception('Subprocess killed')
        return shlex.split(
            self._subprocess_handle().stdout.readline().strip())

    def _line(self):
        line = self._raw_line()
        while len(line) < 1 or line[0] != PROTOCOL:
            line = self._raw_line()
        return line[1:]

    def _send(self, msg):
        program = self._subprocess_handle()
        print(PROTOCOL, msg, file=program.stdin)

    def _expect(self, what, errmsg):
        assert self._line()[0] == what, errmsg

    # param result_collector: object that accepts lines with a method `add_line`,
    # one by one, and converts them to at global or local top-k result
    def __init__(self, command_w_args, profile=False):
        self.command_w_args = command_w_args
        self._program = None
        self.index_time = None
        self.workload_time = None
        self.profile = profile

    def _subprocess_handle(self):
        if self._program is None:
            cmdline = self.command_w_args if not self.profile else ['flamegraph', '--root', '--'] + self.command_w_args
            self._program = subprocess.Popen(
                cmdline,
                bufsize=1,  # line buffering
                stdin=subprocess.PIPE,
                stdout=subprocess.PIPE,
                universal_newlines=True)
        return self._program

    def _wait_for_completion(self):
        self._subprocess_handle().wait()
        self._program = None

    # def setup(self, k, params_dict):
    #     print("Setup")
    #     self._send("setup")
    #     program = self._subprocess_handle()
    #     print("k", k, file=program.stdin)
    #     for key, v in params_dict.items():
    #         print(key, v, file=program.stdin)
    #     self._send("end")
    #     self._expect("ok", "setup failed")

    def feed_data(self, h5py_path):
        distance = h5py.File(h5py_path).attrs['distance']
        if distance == "angular":
            distance = "cosine"
        self._send("data")
        self._send(distance)
        program = self._subprocess_handle()
        self._send("path " + h5py_path)
        self._expect("ok", "population phase failed")

    def index(self, params):
        print("Building index")
        start_t = time.time()
        cmd_string = "index " + " ".join(["{} {}".format(k, v) for k, v in params.items()])
        self._send(cmd_string)
        self._expect("ok", "workload phase failed")
        end_t = time.time()
        self.index_time = end_t - start_t

    def run(self, params):
        print("Running workload")
        start_t = time.time()
        cmd_string = "workload " + " ".join(["{} {}".format(k, v) for k, v in params.items()])
        self._send(cmd_string)
        # Wait for the program to report success
        self._expect("ok", "workload phase failed")
        end_t = time.time()
        self.workload_time = end_t - start_t

    def result(self):
        print("Running collecting result")
        self._send("result")
        rows = []
        while True:
            line = self._raw_line()
            if line[-1] == "end":
                break
            row = np.array([int(i) for i in line])
            assert np.unique(row).shape == row.shape
            rows.append(row)
        rows = np.array(rows)
        return rows

    def done(self):
        self._send("end_workloads")
        print("Waiting for subprocess to finish")
        self._wait_for_completion()

    def clear(self):
        pass # nothing to do here

    def times(self):
        return self.index_time, self.workload_time


class FaissIVF(Algorithm):

    def __init__(self):
        self.faiss_index = None
        self.k = None
        self.data = None
        self.time_index = None
        self.time_run = None
        self.result_indices = None
    def feed_data(self, h5py_path):
        """Pass the data to the algorithm"""
        f = h5py.File(h5py_path)
        assert f.attrs['distance'] == 'cosine' or f.attrs['distance'] == 'angular'
        self.data = np.array(f['train'])
        f.close()
    def index(self, params):
        """Setup the index, if any. This is timed."""
        print("  Building index")
        start = time.time()
        faiss.omp_set_num_threads(params['threads'])

        n_list = params["n_list"]

        X = sklearn.preprocessing.normalize(self.data, axis=1, norm='l2')

        if X.dtype != np.float32:
            X = X.astype(np.float32)

        self.quantizer = faiss.IndexFlatL2(X.shape[1])
        index = faiss.IndexIVFFlat(
            self.quantizer, X.shape[1], n_list, faiss.METRIC_L2)
        index.train(X)
        index.add(X)
        self.faiss_index = index
        self.time_index = time.time() - start
    def run(self, params):
        """Run the workload. This is timed."""
        print("  Top-{} join".format(self.k))
        k = params['k']
        start = time.time()
        n_probe = params["n_probe"]
        index.nprobe = n_probe
        _dists, idxs = self.faiss_index.search(self.data, k+1)
        self.time_run = time.time() - start
        self.result_indices = idxs[:,1:]
    def result(self):
        return self.result_indices
    def times(self):
        """Returns the pair (index_time, workload_time)"""
        return self.time_index, self.time_run
    def clear(self):
        self.result_indices = None
        self.time_run = None


class FaissHNSW(Algorithm):
    def __init__(self):
        self.faiss_index = None
        self.k = None
        self.data = None
        self.time_index = None
        self.time_run = None
        self.result_indices = None
    def feed_data(self, h5py_path):
        """Pass the data to the algorithm"""
        f = h5py.File(h5py_path)
        assert f.attrs['distance'] == 'cosine' or f.attrs['distance'] == 'angular'
        self.data = np.array(f['train']).astype(np.float32)
        f.close()
    def index(self, params):
        """Setup the index, if any. This is timed."""
        print("  Building index")
        start = time.time()
        faiss.omp_set_num_threads(params['threads'])
        X = sklearn.preprocessing.normalize(self.data, axis=1, norm='l2')

        if X.dtype != np.float32:
            X = X.astype(np.float32)
        self.faiss_index = faiss.IndexHNSWFlat(len(X[0]), params["M"])
        self.faiss_index.hnsw.efConstruction = params["efConstruction"]
        self.faiss_index.add(X)
        self.time_index = time.time() - start
    def run(self, params):
        """Run the workload. This is timed."""
        print("  Top-{} join".format(self.k))
        self.faiss_index.hnsw.efSearch = params["efSearch"]
        start = time.time()
        k = params['k']
        _dists, idxs = self.faiss_index.search(self.data, k+1)
        self.time_run = time.time() - start
        self.result_indices = idxs[:,1:]
    def result(self):
        return self.result_indices
    def times(self):
        """Returns the pair (index_time, workload_time)"""
        return self.time_index, self.time_run
    def clear(self):
        self.result_indices = None
        self.time_run = None


class FALCONN(Algorithm):

    def __init__(self):
        self._index = None
        self.k = None
        self.data = None
        self.time_index = None
        self.time_run = None
        self.result_indices = None

    def clear(self):
        self.result_indices = None
        self.time_run = None

    def feed_data(self, h5py_path):
        """Pass the data to the algorithm"""
        f = h5py.File(h5py_path)
        assert f.attrs['distance'] == 'cosine' or f.attrs['distance'] == 'angular'
        self.data = np.array(f['train'])
        f.close()

    def index(self, params):
        """Setup the index, if any. This is timed."""
        print("  Building index")
        start = time.time()

        X = sklearn.preprocessing.normalize(self.data, axis=1, norm='l2')
        if X.dtype != np.float32:
            X = X.astype(np.float32)

        params_cp = falconn.LSHConstructionParameters()
        params_cp.dimension = X.shape[1]
        params_cp.lsh_family = falconn.LSHFamily.CrossPolytope
        params_cp.distance_function = falconn.DistanceFunction.NegativeInnerProduct
        params_cp.storage_hash_table = falconn.StorageHashTable.FlatHashTable
        params_cp.k = params["k"]
        params_cp.l = params["L"]
        params_cp.num_setup_threads = 0
        params_cp.last_cp_dimension = 16
        params_cp.num_rotations = 3
        params_cp.seed = 833840234

        self._index = falconn.LSHIndex(params_cp)
        self._index.setup(X)
        self.time_index = time.time() - start

    def _run_individual_query(self, query, params):
        qo = self._index.construct_query_object()
        qo.set_num_probes(params["num_probes"])
        res = qo.find_k_nearest_neighbors(query, self.k + 1)
        if len(res) < self.k + 1:
            res += [0] * (self.k + 1 - len(res))
        return res

    def run(self, params):
        """Run the workload. This is timed."""
        print("  Top-{} join".format(self.k))
        start = time.time()
        k = params['k']
        X = sklearn.preprocessing.normalize(self.data, axis=1, norm='l2')
        if X.dtype != np.float32:
            X = X.astype(np.float32)
        self.result_indices = np.zeros((X.shape[0], k + 1))
        with concurrent.futures.ThreadPoolExecutor(max_workers=params["threads"]) as executor:
            tasks = {executor.submit(self._run_individual_query, query, params): i for (i, query) in enumerate(X)}
            for future in concurrent.futures.as_completed(tasks):
                i = tasks[future]
                res = future.result()
                self.result_indices[i] = res

        #for (i, query) in enumerate(X):
        #    self.result_indices[i] = self._run_individual_query(query)

        self.time_run = time.time() - start
        self.result_indices = self.result_indices[:,1:]

    def result(self):
        return self.result_indices

    def times(self):
        """Returns the pair (index_time, workload_time)"""
        return self.time_index, self.time_run


class BruteForceLocal(Algorithm):
    def __init__(self):
        self.data = None
        self.time_index = 0
        self.time_run = None
        self.result_indices = None
    # def setup(self, k, params):
    #     self.k = k
    #     self.prefix = params.get('prefix')
    #     pass
    def feed_data(self, h5py_path):
        f = h5py.File(h5py_path)
        assert f.attrs['distance'] == 'cosine' or f.attrs['distance'] == 'angular'
        self.data = np.array(f['train']).astype(np.float32)
        norms = np.linalg.norm(self.data, axis=1)[:, np.newaxis]
        assert np.sum(norms == 0.0) == 0
        self.data /= norms
        f.close()
    def clear(self):
        # Nothing to do here
        pass
    def index(self, params):
        self.time_index = 0
    def run(self, params):
        k = params['k']
        print("  Top-{} join".format(k))
        start = time.time()
        index = faiss.IndexFlatIP(len(self.data[0]))
        index.add(self.data)
        if 'prefix' not in params:
            queries = self.data
        else:
            queries = self.data[0:params['prefix']]
            print(queries)
        self.result_indices = index.search(queries, k+1)[1][:, 1:]
        print(self.result_indices)
        self.time_run = time.time() - start
    def result(self):
        return self.result_indices
    def times(self):
        """Returns the pair (index_time, workload_time)"""
        return self.time_index, self.time_run


# =============================================================================
# Datasets
# ========
#
# Here we define preprocessing code for datasets, that will also fetch
# them if already available. Each function returns the local path to the
# preprocessed dataset.

def download(url, dest):
    if not os.path.isfile(dest):
        print("Downloading {} to {}".format(url, dest))
        urllib.request.urlretrieve(url, dest)


def write_sparse(out_fn, data):
    f = h5py.File(out_fn, 'w')
    f.attrs['distance'] = 'jaccard'

    data = np.array(list(map(sorted, data)))
    flat_data = np.hstack(data.flatten())
    f.create_dataset('train', (len(flat_data),), dtype=flat_data.dtype)[:] = flat_data
    f.create_dataset('size_train', (len(data),), dtype='i')[:] = list(map(len, data))
    f.close()

def write_dense(out_fn, vecs):
    hfile = h5py.File(out_fn, "w")
    hfile.attrs["dimensions"] = len(vecs[0])
    hfile.attrs["type"] = "dense"
    hfile.attrs["distance"] = "cosine"
    hfile.create_dataset("train", shape=(len(vecs), len(vecs[0])), dtype=vecs[0].dtype, data=vecs, compression="gzip")
    hfile.close()

def stream_sparse(in_fn):
    file = h5py.File(in_fn)
    data = np.array(file['train'])
    sizes = np.array(file['size_train'])
    offsets = np.zeros(sizes.shape, dtype=np.int64)
    offsets[1:] = np.cumsum(sizes[:-1])
    for offset, size in zip(offsets, sizes):
        v = data[offset:offset+size]
        if len(v) > 0:
            yield v

# Adapted from ann-benchmarks
def random_jaccard(out_fn, n=10000, size=50, universe=80):
    if os.path.isfile(out_fn):
        return out_fn
    random.seed(1)
    l = list(range(universe))
    # We call the set of sets `train` to be compatible with datasets from
    # ann-benchmarks
    train = []
    for i in range(n):
        train.append(random.sample(l, size))

    write_sparse(out_fn, train)
    return out_fn

def random_float(out_fn, n_dims, n_samples, centers):
    import sklearn.datasets
    if os.path.isfile(out_fn):
        return out_fn

    X, _ = sklearn.datasets.make_blobs(
        n_samples=n_samples, n_features=n_dims,
        centers=centers, random_state=1)
    X = X.astype(np.float32)
    write_dense(out_fn, X)
    return out_fn

def random_difficult(out_fn, n, d, k):
    if os.path.isfile(out_fn):
        return out_fn
    
    assert d % 3 == 0
    assert n % (k + 1) == 0

    D = d // 3
    # the base set of random vectors, expected unit length
    np.random.seed(1)
    X = np.random.normal(scale=1/D, size=(n// (k + 1), d))

    Y = np.zeros((n, d))
    for i, x in enumerate(X):
        Y[(k + 1) * i] = x
        for j in range(1, k + 1):
            # k random vectors at expected distance \sqrt{1/3} of x
            Y[(k + 1) * i + j] = np.concatenate((x[: 2 * D], np.random.normal(scale=1/D, size=D)))
    Y = Y.astype(np.float32)
    write_dense(out_fn, Y)
    return out_fn


def glove(out_fn, dims):
    if os.path.isfile(out_fn):
        return out_fn
    url = "https://nlp.stanford.edu/data/glove.twitter.27B.zip"
    localzip = os.path.join(DATASET_DIR, "glove.twitter.27B.zip")
    download(url, localzip)

    with zipfile.ZipFile(localzip) as zp:
        z_fn = 'glove.twitter.27B.%dd.txt' % dims
        vecs = np.array([
            np.array([float(t) for t in line.split()[1:]])
            for line in zp.open(z_fn)
        ])
        write_dense(out_fn, vecs)
    return out_fn

# Adapted from https://github.com/erikbern/ann-benchmarks.
# Creates a 'deep image descriptor' dataset using the 'deep10M.fvecs' sample
# from http://sites.skoltech.ru/compvision/noimi/. The download logic is adapted
# from the script https://github.com/arbabenko/GNOIMI/blob/master/downloadDeep1B.py.
def deep_image(out_fn):
    if os.path.isfile(out_fn):
        return out_fn
    yadisk_key = 'https://yadi.sk/d/11eDCm7Dsn9GA'
    response = urlopen('https://cloud-api.yandex.net/v1/disk/public/resources/download?public_key=' \
        + yadisk_key + '&path=/deep10M.fvecs')
    response_body = response.read().decode("utf-8")

    dataset_url = response_body.split(',')[0][9:-1]
    filename = os.path.join(DATASET_DIR, 'deep-image.fvecs')
    download(dataset_url, filename)

    # In the fvecs file format, each vector is stored by first writing its
    # length as an integer, then writing its components as floats.
    fv = np.fromfile(filename, dtype=np.float32)
    dim = fv.view(np.int32)[0]
    fv = fv.reshape(-1, dim + 1)[:, 1:]
    write_dense(out_fn, fv)
    return out_fn


# adapted from https://github.com/erikbern/ann-benchmarks.
def transform_bag_of_words(filename, n_dimensions, out_fn):
    import gzip
    from scipy.sparse import lil_matrix
    from sklearn.feature_extraction.text import TfidfTransformer
    from sklearn import random_projection
    with gzip.open(filename, 'rb') as f:
        file_content = f.readlines()
        entries = int(file_content[0])
        words = int(file_content[1])
        file_content = file_content[3:]  # strip first three entries
        print("building matrix...")
        A = lil_matrix((entries, words))
        for e in file_content:
            doc, word, cnt = [int(v) for v in e.strip().split()]
            A[doc - 1, word - 1] = cnt
        print("normalizing matrix entries with tfidf...")
        B = TfidfTransformer().fit_transform(A)
        print("reducing dimensionality...")
        C = random_projection.GaussianRandomProjection(
            n_components=n_dimensions).fit_transform(B)
        print("Shape of C", C.shape)
        norms = np.linalg.norm(C, axis=1)
        print("Shape of norms", norms.shape)
        # remove entries with 0 norm
        D = np.delete(C, np.where(norms == 0.0)[0], axis=0).astype(np.float32)
        print("Shape of D", D.shape)
        write_dense(out_fn, D)
        return out_fn


# Adapted from https://github.com/erikbern/ann-benchmarks.
def nytimes(out_fn, n_dimensions):
    if os.path.isfile(out_fn):
        return out_fn
    fn = os.path.join(DATASET_DIR, 'nytimes_{}.txt.gz'.format(n_dimensions))
    download('https://archive.ics.uci.edu/ml/machine-learning-databases/bag-of-words/docword.nytimes.txt.gz', fn)
    transform_bag_of_words(fn, n_dimensions, out_fn)
    return out_fn


# Adapted from https://github.com/erikbern/ann-benchmarks.
def kosarak(out_fn):
    if os.path.isfile(out_fn):
        return out_fn
    import gzip
    local_fn = 'kosarak.dat.gz'
    # only consider sets with at least min_elements many elements
    min_elements = 20
    url = 'http://fimi.uantwerpen.be/data/%s' % local_fn
    download(url, local_fn)

    X = []
    dimension = 0
    with gzip.open('kosarak.dat.gz', 'r') as f:
        content = f.readlines()
        # preprocess data to find sets with more than 20 elements
        # keep track of used ids for reenumeration
        for line in content:
            if len(line.split()) >= min_elements:
                X.append(list(map(int, line.split())))
                dimension = max(dimension, max(X[-1]) + 1)
    write_sparse(out_fn, X)
    return out_fn

# adapted from https://github.com/erikbern/ann-benchmarks/blob/master/ann_benchmarks/datasets.py
def movielens(fn, ratings_file, out_fn, separator='::', ignore_header=False):
    import zipfile
    if os.path.isfile(out_fn):
        return out_fn

    url = 'http://files.grouplens.org/datasets/movielens/%s' % fn

    download(url, fn)
    with zipfile.ZipFile(fn) as z:
        file = z.open(ratings_file)
        if ignore_header:
            file.readline()

        print('preparing %s' % out_fn)

        users = {}
        X = []
        dimension = 0
        for line in file:
            el = line.decode('UTF-8').split(separator)

            userId = el[0]
            itemId = int(el[1])
            rating = float(el[2])

            if rating < 3: # We only keep ratings >= 3
                continue

            if not userId in users:
                users[userId] = len(users)
                X.append([])

            X[users[userId]].append(itemId)
            dimension = max(dimension, itemId+1)

        write_sparse(out_fn, X)
    return out_fn

def movielens1m(out_fn):
    return movielens('ml-1m.zip', 'ml-1m/ratings.dat', out_fn)

def movielens10m(out_fn):
    return movielens('ml-10m.zip', 'ml-10M100K/ratings.dat', out_fn)

def movielens20m(out_fn):
    return movielens('ml-20m.zip', 'ml-20m/ratings.csv', out_fn, ',', True)


AOL_DATA = os.path.abspath("scripts/aol-data.sh")
CREATE_RAW = os.path.abspath("scripts/createraw.py")
SHUF_LENGTH = os.path.abspath("scripts/shuflength.py")
ORKUT_PY = os.path.abspath("scripts/orkut.py")


# Adapted from https://github.com/Cecca/danny/blob/master/datasets/prepare.py
def aol(out_fn):
    if os.path.isfile(out_fn):
        return out_fn
    local_fn = os.path.join(DATASET_DIR, "aol-data.tar.gz")
    directory = DATASET_DIR
    download("http://www.cim.mcgill.ca/~dudek/206/Logs/AOL-user-ct-collection/aol-data.tar.gz", local_fn)
    print("Unpacking")
    subprocess.run(["tar", "xzvf", local_fn], cwd=directory, check=True)
    print("Extracting raw data")
    subprocess.run(
        "{} {}/AOL-user-ct-collection/user-ct-test-collection-*.txt.gz > aol-data.txt".format(
            AOL_DATA, directory
        ),
        shell=True,
        check=True,
        cwd=directory,
    )
    print("Creating data")
    subprocess.run(
        "{} --bywhitespace --dedup aol-data.txt aol-data-white-dedup-raw.txt ".format(
            CREATE_RAW
        ),
        shell=True,
        check=True,
        cwd=directory,
    )
    print("Shuffling")
    subprocess.run(
        "{} aol-data-white-dedup-raw.txt > tmp.txt".format(SHUF_LENGTH),
        shell=True,
        check=True,
        cwd=directory,
    )
    tmp = os.path.join(DATASET_DIR, "tmp.txt")

    print("Loading sets")
    sets = []
    with open(tmp) as fp:
        for line in fp.readlines():
            tokens = line.split()
            items = [int(t) for t in tokens[2:]]
            sets.append(items)
    print("Writing sparse vectors")
    write_sparse(out_fn, sets)

    return out_fn

# Adapted from https://github.com/Cecca/danny/blob/master/datasets/prepare.py
def orkut(out_fn):
    if os.path.isfile(out_fn):
        return out_fn
    local_fn = os.path.join(DATASET_DIR, "orkut.txt.gz")
    directory = DATASET_DIR
    download("https://socialnetworks.mpi-sws.org/data/orkut-groupmemberships.txt.gz", local_fn)
    tmp = os.path.join(DATASET_DIR, "orkut.tmp")
    if not os.path.isfile(tmp):
        print("Building temporary file")
        subprocess.run(
            "cat {} | gunzip > tt.txt".format(local_fn), cwd=directory, shell=True, check=True
        )
        subprocess.run(
            "{} users tt.txt > orkut.out".format(ORKUT_PY), cwd=directory, shell=True, check=True
        )
        subprocess.run(
            "{} --bywhitespace orkut.out orkut-userswithgroups-raw.txt".format(CREATE_RAW),
            cwd=directory,
            shell=True,
            check=True
        )
        subprocess.run(
            "uniq orkut-userswithgroups-raw.txt > orkut.tmp", cwd=directory, shell=True, check=True
        )

    sets = []
    with open(tmp) as fp:
        for line in fp.readlines():
            tokens = line.split()
            items = [int(t) for t in tokens[2:]]
            sets.append(items)
    write_sparse(out_fn, sets)

    return out_fn


def dblp(out_fn):
    """Downloads and preprocesses a snapshot of DBLP"""
    import xml.sax
    from xml.sax.handler import ContentHandler

    class DblpFirstPassHandler(ContentHandler):
        def __init__(self, hdf_file):
            self.hdf_file = hdf_file
            self.tokens = dict() # Tokens with their count
            self.current_tag = None
            self.current_authors = []
            self.current_title = None
            self.progress = tqdm(unit = "papers")

        def startElement(self, tag, attrs):
            self.current_tag = tag
            return super().startElement(tag, attrs)

        def characters(self, content):
            if self.current_tag == "author":
                content = content.strip(" \n").lower()
                if len(content) > 0:
                    if not content in self.tokens:
                        self.tokens[content] = 1
                    else:
                        self.tokens[content] += 1
            elif self.current_tag == "title":
                self.progress.update(1)
                for tok in content.split():
                    tok = tok.strip(" \n").lower()
                    if len(tok) > 0:
                        if not tok in self.tokens:
                            self.tokens[tok] = 1
                        else:
                            self.tokens[tok] += 1
            return super().characters(content)

        def endElement(self, tag):
            self.current_tag = None
            return super().endElement(tag)

        def save_dictionary(self):
            """save the dictionary in the HDF5 file"""
            self.progress.close()
            print("Saving dictionary to hdf5 file")
            dictionary = sorted(self.tokens.items(), key=lambda pair: pair[1], reverse=False)
            words_dataset = self.hdf_file.create_dataset('dictionary/words', shape=(len(dictionary),), dtype=h5py.string_dtype())
            counts_dataset = self.hdf_file.create_dataset('dictionary/counts', shape=(len(dictionary),), dtype=np.int32)
            words_dataset[:] = [w for w, _ in dictionary]
            counts_dataset[:] = [c for _, c in dictionary]
            self.hdf_file.attrs['universe'] = len(dictionary)
            self.hdf_file.attrs['type'] = 'sparse'
            self.hdf_file.attrs['distance'] = 'jaccard'
            self.hdf_file.flush()

        def dictionary(self):
            """Returns all the words in decreasing order of frequency"""
            print("building dictionary")
            for tok, _c in sorted(self.tokens.items(), key=lambda pair: pair[1], reverse=False):
                yield tok


    class DblpSecondPassHandler(ContentHandler):
        def __init__(self, hdf_file):
            self.hdf_file = hdf_file
            self.current_tag = None
            self.current_vec = set()
            self.sets = set()
            self.dictionary = {}
            print("Reading dictionary from HDF5 file")
            for i, w in enumerate(self.hdf_file["dictionary/words"]):
                self.dictionary[w.decode('utf-8')] = i

            self.progress = tqdm(unit = "papers")

        def startElement(self, tag, attrs):
            self.current_tag = tag
            return super().startElement(tag, attrs)

        def characters(self, content):
            if self.current_tag == "author":
                content = content.strip(" \n").lower()
                if len(content) > 0:
                    self.current_vec.add(self.dictionary[content])
            elif self.current_tag == "title":
                self.progress.update(1)
                for tok in content.split():
                    if len(tok) > 0:
                        tok = tok.strip(" \n").lower()
                        self.current_vec.add(self.dictionary[tok])
            return super().characters(content)

        def endElement(self, tag):
            if tag == "article":
                res = tuple(sorted(self.current_vec))
                self.sets.add(res)
                self.current_vec = set()
            self.current_tag = None
            return super().endElement(tag)

        def save_sets(self):
            self.progress.close()
            sets = sorted(self.sets, key=lambda s: len(s))
            self.hdf_file.close()
            write_sparse(out_fn, sets)

    if os.path.isfile(out_fn):
        return out_fn
    url = "https://dblp.uni-trier.de/xml/dblp.xml.gz"
    local = os.path.join(DATASET_DIR, "dblp.xml.gz")
    download(url, local)
    hdf5_file = h5py.File(out_fn, "w")

    # First pass
    with gzip.open(local, 'rt', encoding='utf-8') as fp:
        handler = DblpFirstPassHandler(hdf5_file)
        parser = xml.sax.make_parser()
        parser.setFeature(xml.sax.handler.feature_namespaces, 0)
        parser.setContentHandler(handler)
        parser.parse(fp)
        handler.save_dictionary()

    with gzip.open(local, 'rt', encoding='utf-8') as fp:
        handler = DblpSecondPassHandler(hdf5_file)
        parser = xml.sax.make_parser()
        parser.setFeature(xml.sax.handler.feature_namespaces, 0)
        parser.setContentHandler(handler)
        parser.parse(fp)
        handler.save_sets()

    hdf5_file.close()
    return out_fn


# =============================================================================
# Putting it all together
# =======================
#
# Here we define some dictionaries mapping short names to algorithm configurations
# and datasets, to be used to run experiments

DATASETS = {
    'glove-25': lambda: glove(os.path.join(DATASET_DIR, 'glove-25.hdf5'), 25),
    'glove-200': lambda: glove(os.path.join(DATASET_DIR, 'glove-200.hdf5'), 200),
    'random-jaccard-10k': lambda: random_jaccard(os.path.join(DATASET_DIR, 'random-jaccard-10k.hdf5'), n=10000),
    'DBLP': lambda : dblp(os.path.join(DATASET_DIR, 'dblp.hdf5')),
    'AOL': lambda : aol(os.path.join(DATASET_DIR, 'aol.hdf5')),
    'Kosarak': lambda: kosarak(os.path.join(DATASET_DIR, 'kosarak.hdf5')),
    'DeepImage': lambda: deep_image(os.path.join(DATASET_DIR, 'deep_image.hdf5')),
    'NYTimes': lambda: nytimes(os.path.join(DATASET_DIR, 'nytimes.hdf5'), 256),
    'random-float-10k': lambda: random_float(os.path.join(DATASET_DIR, 'random-float-10k.hdf5' ), 20, 10000, 100),
    'random-difficult': lambda: random_difficult(os.path.join(DATASET_DIR, 'random-float-difficult.hdf5' ), 1100000, 150, 10),
    'Orkut': lambda: orkut(os.path.join(DATASET_DIR, "orkut.hdf5")),
    'movielens-1M': lambda: movielens1m(os.path.join(DATASET_DIR, "movielens-1M.hdf5")),
    'movielens-10M': lambda: movielens10m(os.path.join(DATASET_DIR, "movielens-10M.hdf5")),
    'movielens-20M': lambda: movielens20m(os.path.join(DATASET_DIR, "movielens-20M.hdf5")),
}

def load_dataset(name):
    file = h5py.File(DATASETS[name]())
    print("loaded dataset with attributes:\n - {}".format("\n - ".join(list(file))))
    return file

# Stores lazily the algorithm (i.e. as funcions to be called) along with their version
ALGORITHMS = {
    'PUFFINN':         lambda: (SubprocessAlgorithm(["build/PuffinnJoin"]), 6),
    # Local top-k baselines
    'BruteForceLocal': lambda: (BruteForceLocal(),                          1),
    'faiss-HNSW':      lambda: (FaissHNSW(),                                1),
    'faiss-IVF':       lambda: (FaissIVF(),                                 1),
    'pynndescent':     lambda: (PyNNDescent(),                              1),
    'falconn':         lambda: (FALCONN(),                                  2),
    'PMLSH':           lambda: (SubprocessAlgorithm(["bin/PMLSH"]),       1),
    # Global top-k baselines
    'XiaoEtAl':        lambda: (SubprocessAlgorithm(["build/XiaoEtAl"]),    1),
    'LSBTree':         lambda: (SubprocessAlgorithm(["build/LSBTree"]),     1),
}

# =============================================================================
# Utility functions
# =================

def get_output_file(configuration):
    """Returns a triplet: (filename, hdf5_path, hdf5_object)"""
    outdir = "output"
    if not os.path.isdir(outdir):
        os.mkdir(outdir)
    fname = os.path.join(outdir, "{}-{}.hdf5".format(
        configuration['dataset'],
        configuration['algorithm']
    ))
    # Turns the dictionary of parameters into a string that
    # follows a consistent order
    params_list = sorted(list(configuration['params'].items()))
    params_string = ""
    for key, value in params_list:
        params_string += key.replace(" ", "") + str(value).replace(" ", "")
    params_hash = hashlib.sha256(params_string.encode('utf-8')).hexdigest()
    h5obj = h5py.File(os.path.join(BASE_DIR, fname), 'a')
    group = h5obj.require_group(params_hash)
    print(params_list)
    for key, value in params_list:
        print(key, value)
        group.attrs[key] = value
    return fname, params_hash, group


def run_config(configuration, debug=False):
    db = get_db()
    if not debug and already_run(db, configuration):
        print("Configuration already run, skipping")
        return
    output_file, group, output = get_output_file(configuration)
    hdf5_file = DATASETS[configuration['dataset']]()
    assert hdf5_file is not None
    algo, version = ALGORITHMS[configuration['algorithm']]()
    params = configuration['params']
    params['threads'] = configuration.get('threads', 1)
    k = configuration['k']
    if configuration['workload'] == 'local-top-k':
        hdf5_path = 'local-top-{}'.format(k)
    elif configuration['workload'] == 'global-top-k':
        hdf5_path = 'global-top-{}'.format(k)
    else:
        raise RuntimeError()
    print("=== k={} algorithm={} params={} dataset={}".format(
        k,
        configuration['algorithm'],
        params,
        configuration['dataset']
    ))
    time_index, time_workload = algo.execute(
        k,
        params,
        hdf5_file,
        output,
        hdf5_path
    )
    print("   time to index", time_index)
    print("   time for join", time_workload)
    if not debug:
        db.execute("""
        INSERT INTO main VALUES (
            :dataset,
            :workload,
            :k,
            :algorithm,
            :params,
            :threads,
            :time_index_s,
            :time_join_s,
            :recall,
            :output_file,
            :hdf5_group,
            :algorithm_version
        );
        """, {
            "dataset": configuration['dataset'],
            'workload': configuration['workload'],
            'k': k,
            'algorithm': configuration['algorithm'],
            'algorithm_version': version,
            'threads': configuration.get('threads', 1),
            'params': json.dumps(params, sort_keys=True),
            'time_index_s': time_index,
            'time_join_s': time_workload,
            'recall': None,
            'output_file': output_file,
            'hdf5_group': group
        })
    else:
        # Compute the recall and display it.
        baseline = get_baseline_indices(db, configuration['dataset'], k)
        with h5py.File(os.path.join(BASE_DIR, output_file), 'r') as hfp:
            actual_indices = np.array(hfp[group]['local-top-{}'.format(k)])
            avg_recall = compute_recall(k, baseline, actual_indices)
            print("Average recall", avg_recall)


def run_multiple(index_configuration, join_configurations, debug=False):
    """
    Instantiates an index with the given configuration, and run multiple joins, with different 
    parameterizations (as described in `join_configurations`) on the same index. 
    This allows to save the time of the indexing over multiple runs.
    """
    def merge_config(index_configuration, join_configuration):
        full_config = copy.deepcopy(index_configuration)
        full_config.update(index_configuration)
        full_config['params'].update(join_configuration)
        full_config['k'] = full_config['params']['k']
        del full_config['params']['k']
        return full_config

    db = get_db()

    hdf5_file = DATASETS[index_configuration['dataset']]()
    assert hdf5_file is not None
    algo, version = ALGORITHMS[index_configuration['algorithm']]()
    index_params = index_configuration['params']
    index_params['threads'] = index_configuration.get('threads', 1)

    print("BEFORE")
    pprint(index_configuration)
    configs_to_run = [
        join_config
        for join_config in join_configurations
        if not already_run(db, merge_config(
            copy.deepcopy(index_configuration), join_config
        ))
    ]
    print("AFTER")
    pprint(index_configuration)
    pprint(configs_to_run)

    if len(configs_to_run) == 0:
        return

    algo.feed_data(hdf5_file)
    print("Building index with parameters", index_params)
    try:
        algo.index(index_params)
    except:
        print("Error in index building")
        sys.exit(1)
        return

    for join_configuration in configs_to_run:
        algo.clear() # clears the result from the previous run

        full_config = merge_config(index_configuration, join_configuration)
        # full_config = index_configuration.copy()
        # full_config['params'].update(join_configuration)
        # full_config['k'] = full_config['params']['k']
        # del full_config['params']['k']
        # print("running with join configuration", json.dumps(full_config['params'], sort_keys=True))
        
        if already_run(db, full_config):
            print("Configuration already run, skipping")
            continue # skip this configuration
        print("running with full configuration", full_config)
        output_file, group, output = get_output_file(full_config)

        k = join_configuration['k']
        if full_config['workload'] == 'local-top-k':
            hdf5_path = 'local-top-{}'.format(k)
        elif full_config['workload'] == 'global-top-k':
            hdf5_path = 'global-top-{}'.format(k)
        else:
            raise RuntimeError("unsupported configuration")
        print("=== k={} algorithm={} params={} dataset={}".format(
            k,
            full_config['algorithm'],
            full_config['params'],
            full_config['dataset']
        ))

        algo.run(join_configuration)
        algo.save_result(output, hdf5_path)

        time_index, time_workload = algo.times() 

        print("   time to index", time_index)
        print("   time for join", time_workload)
        db.execute("""
        INSERT INTO main VALUES (
            :dataset,
            :workload,
            :k,
            :algorithm,
            :params,
            :threads,
            :time_index_s,
            :time_join_s,
            :recall,
            :output_file,
            :hdf5_group,
            :algorithm_version
        );
        """, {
            "dataset": full_config['dataset'],
            'workload': full_config['workload'],
            'k': k,
            'algorithm': full_config['algorithm'],
            'algorithm_version': version,
            'threads': full_config.get('threads', 1),
            'params': json.dumps(full_config['params'], sort_keys=True),
            'time_index_s': time_index,
            'time_join_s': time_workload,
            'recall': None,
            'output_file': output_file,
            'hdf5_group': group
        })
    algo.done()


def dataset_size(dataset_name):
    f = h5py.File(DATASETS[dataset_name]())
    distance = f.attrs['distance']
    if distance == 'jaccard':
        return f['size_train'].shape[0]
    else:
        return f['train'].shape[0]


def insert_sizes():
    with get_db() as db:
        for dataset in DATASETS.keys():
            size = dataset_size(dataset)
            print(dataset, size)
            db.execute("""
            INSERT INTO dataset_size (dataset, size) VALUES (:dataset, :size)
            ON CONFLICT DO NOTHING;
            """, {
               'dataset': dataset,
               'size': size
            })


if __name__ == "__main__":
    if not os.path.isdir(BASE_DIR):
        os.mkdir(BASE_DIR)
    
    # for dummy_just_for_scoping in [0]:
    #     index_params = {
    #         'dataset': 'glove-200',
    #         'workload': 'local-top-k',
    #         'algorithm': 'BruteForceLocal',
    #         'params': {'prefix': 10000}
    #     } 
    #     query_params = [
    #         {'k': k}
    #         for k in [1000]
    #     ]

    #     run_multiple(index_params, query_params)
    
    # with get_db() as db:
    #     compute_recalls(db)

    # run_config({
    #     'dataset': 'NYTimes',
    #     'workload': 'local-top-k',
    #     'k': 1000,
    #     'algorithm': 'BruteForceLocal',
    #     'params': {}
    # })

    # run_config({
    #     'dataset': 'DeepImage',
    #     'workload': 'local-top-k',
    #     'k': 1000,
    #     'algorithm': 'BruteForceLocal',
    #     'params': {'prefix': 10000}
    # })
    # run_config({
    #     'dataset': 'random-difficult',
    #     'workload': 'local-top-k',
    #     'k': 1000,
    #     'algorithm': 'BruteForceLocal',
    #     'params': {}
    # })

    threads = 56

<<<<<<< HEAD
    for dataset in ['random-float-10k']:
        index_params = {
            'dataset': dataset,
            'workload': 'local-top-k',
            'algorithm': 'PMLSH',
            'params': {}
        } 
        query_params = [
            {'k': k, 'radius': radius}
            for k in [10]
            for radius in [0.5, 1.0, 2.0, 3.0]
        ]
        run_multiple(index_params, query_params)


    for dataset in ['AOL', 'glove-200', 'DeepImage', 'DBLP', 'Orkut', 'movielens-20M']:
        pass
        # ----------------------------------------------------------------------
        # Xiao et al. global top-k
#        if dataset in ['AOL', 'DBLP', "Orkut", "movielens-20M"]:
#            index_params = {
#                'dataset': dataset,
#                'workload': 'global-top-k',
#                'algorithm': 'XiaoEtAl',
#                'params': {}
#            } 
#            query_params = [
#                {'k': k}
#                for k in [1, 10, 100]
#            ]
#            run_multiple(index_params, query_params)

    #     # ----------------------------------------------------------------------
    #     # PUFFINN global top-k
        # for hash_source in ['Independent']:
        #     space_usage = {
        #         'DeepImage': [32768, 65536],
        #         'glove-200': [2048, 4096, 8192, 16384],
        #         'Orkut': [16384, 32768],
        #         'DBLP': [2048, 4096, 8192, 16384],
        #         'movielens-20M': [1024, 2048, 4096, 8192, 16384],
        #     }
        #     for space_usage in space_usage[dataset]:
=======
    for dataset in ['glove-200', 'DeepImage', 'DBLP', 'Orkut']:
        pass
        # ----------------------------------------------------------------------
        # Xiao et al. global top-k
        # if dataset in ['AOL', 'DBLP', "Orkut", "movielens-20M"]:
        #     index_params = {
        #         'dataset': dataset,
        #         'workload': 'global-top-k',
        #         'algorithm': 'XiaoEtAl',
        #         'params': {}
        #     } 
        #     query_params = [
        #         {'k': k}
        #         for k in [1, 10, 100]
        #     ]
        #     run_multiple(index_params, query_params)

        # ----------------------------------------------------------------------
        # PUFFINN global top-k
        for hash_source in ['Independent']:
            space_usage = {
                'DeepImage': [4096, 8192, 16384, 32768, 65536],
                'AOL': [512, 1024, 2048, 4096],
                'glove-200': [1024, 2048, 4096, 8192, 16384],
                'Orkut': [2048, 4096, 8192, 16384, 32768],
                'DBLP': [1024, 2048, 4096, 8192, 16384],
                'movielens-20M': [512, 1024, 2048, 4096, 8192, 16384],
            }
            for space_usage in space_usage[dataset]:
                index_params = {
                    'dataset': dataset,
                    'workload': 'global-top-k',
                    'algorithm': 'PUFFINN',
                    'threads': threads,
                    'params': {
                        'space_usage': space_usage,
                        'hash_source': hash_source
                    }
                }
                query_params = [
                    {'k': k, 'recall': recall, 'method': 'LSHJoinGlobal'}
                    for recall in [0.8, 0.9]
                    for k in [1, 10, 100, 1000]
                ]
                run_multiple(index_params, query_params)

        # ----------------------------------------------------------------------
        # LSB-Tree global top-k
        # for m in [8]:
        #     for w in [0.1]:
>>>>>>> 2cbaf9fd
        #         index_params = {
        #             'dataset': dataset,
        #             'workload': 'global-top-k',
        #             'algorithm': 'LSBTree',
        #             'params': {
        #                 'm': m,
        #                 'w': w
        #             }
        #         }
        #         join_params = [
        #             {'k': k}
        #             for k in [1, 10]
        #         ]
        #         run_multiple(index_params, join_params)

    for dataset in ['glove-200', 'DeepImage']:
        pass
        # ----------------------------------------------------------------------
        # pynndescent
        # for n_neighbors in [20, 30, 50, 100]:
        #     for diversify_prob in [1.0]: #[0.5, 0.75, 1.0]:
        #         for pruning_degree_multiplier in [1.0]:#, 1.5]:
        #             for leaf_size in [32]:
        #                 index_params = {
        #                     'n_neighbors': n_neighbors,
        #                     'leaf_size': leaf_size,
        #                     'pruning_degree_multiplier': pruning_degree_multiplier,
        #                     'diversify_prob': diversify_prob
        #                 }
        #                 join_params = [
        #                     {'k': k}
        #                     for k in [1, 10, 100]
        #                 ]
        #                 run_multiple(
        #                     {
        #                         'dataset': dataset,
        #                         'workload': 'local-top-k',
        #                         'algorithm': 'pynndescent',
        #                         'threads': threads,
        #                         'params': index_params
        #                     }, 
        #                     join_params
        #                 )

        # ----------------------------------------------------------------------
        # Faiss-HNSW
        # if dataset != 'DBLP':
        #     # for M in [4, 8, 16, 48, 32, 64, 128, 256, 512, 1024]:
        #     for M in [48, 32, 64]:
        #         for efConstruction in [100, 500]:
        #             index_params = {
        #                 'M': M,
        #                 'efConstruction': efConstruction
        #             }
        #             join_params = [
        #                 {'efSearch': efSearch, 'k': 1}
        #                 for efSearch in [80, 120]
        #                 # for efSearch in [10, 40, 80, 120, 800]
        #             ]
        #             run_multiple(
        #                 {
        #                     'dataset': dataset,
        #                     'workload': 'local-top-k',
        #                     'algorithm': 'faiss-HNSW',
        #                     'threads': threads,
        #                     'params': index_params
        #                 }, 
        #                 join_params
        #             )

        # ----------------------------------------------------------------------
        # Faiss-IVF
        # for n_list in [32, 64, 128, 256]:
        #     if dataset != 'DBLP':
        #         index_params = {
        #             'dataset': dataset,
        #             'workload': 'local-top-k',
        #             'algorithm': 'faiss-IVF',
        #             'threads': threads,
        #             'params': {
        #                 'n_list': n_list
        #             }
        #         }
        #         join_params = [
        #             {'n_probe': n_probe, 'k': 10}
        #             for n_probe in [1, 5, 10, 50]
        #         ]
        #         run_multiple(index_params, join_params)

        # ----------------------------------------------------------------------
        # FALCONN local top-k
        # for L in [5, 10, 50, 100]:
        #     if dataset != 'DBLP':
        #         index_params = {
        #             'dataset': dataset,
        #             'workload': 'local-top-k',
        #             'algorithm': 'falconn',
        #             'threads': threads,
        #             'params': {
        #                 "k": 3,
        #                 "L": L
        #             }
        #         }
        #         join_params = [
        #             {'k': 10, 'num_probes': num_probes, 'threads': threads}
        #             for num_probes in [L, 2 * L, 5 * L, 10 * L]
        #         ]
        #         run_multiple(index_params, join_params)

        # ----------------------------------------------------------------------
        # PUFFINN local top-k
        for hash_source in ['Independent']:
            space_usage = {
                'DeepImage': [32768, 65536],
                'glove-200': [2048, 4096, 8192, 16384],
                'Orkut': [16384, 32768],
                'DBLP': [2048, 4096, 8192, 16384],
                'AOL': [32768, 65536]
            }
            for space_usage in space_usage[dataset]:
                for sketches in ['0']: # TODO: reintroduce sketches
                    index_params = {
                        'dataset': dataset,
                        'workload': 'local-top-k',
                        'algorithm': 'PUFFINN',
                        'threads': threads,
                        'params': {
                            'space_usage': space_usage,
                            'hash_source': hash_source,
                            'with_sketches': sketches,
                            'deduplicate': '1'
                        }
                    }
                    query_params = [
                        {'k': k, 'recall': recall, 'method': 'LSHJoin'}
                        for recall in [0.8]
                        for k in [1]
                    ]
                    run_multiple(index_params, query_params)
        # ----------------------------------------------------------------------
        # PUFFINN naive local top-k
        for hash_source in ['Independent']:
            space_usage = {
                'DeepImage': [32768, 65536],
                'glove-200': [2048, 4096, 8192, 16384],
                # 'Orkut': [16384, 32768],
                # 'DBLP': [2048, 4096, 8192, 16384],
                # 'AOL': [32768, 65536]
            }
            for space_usage in space_usage[dataset]:
                for sketches in ['1']:
                    index_params = {
                        'dataset': dataset,
                        'workload': 'local-top-k',
                        'algorithm': 'PUFFINN',
                        'threads': threads,
                        'params': {
                            'space_usage': space_usage,
                            'hash_source': hash_source,
                            'with_sketches': sketches
                        }
                    }
                    query_params = [
                        {'k': k, 'recall': recall, 'method': 'LSH'}
                        for recall in [0.8, 0.9]
                        for k in [1, 10]
                    ]
                    run_multiple(index_params, query_params)



    # with get_db() as db:
    #     compute_recalls(db)
<|MERGE_RESOLUTION|>--- conflicted
+++ resolved
@@ -1661,7 +1661,6 @@
 
     threads = 56
 
-<<<<<<< HEAD
     for dataset in ['random-float-10k']:
         index_params = {
             'dataset': dataset,
@@ -1677,35 +1676,6 @@
         run_multiple(index_params, query_params)
 
 
-    for dataset in ['AOL', 'glove-200', 'DeepImage', 'DBLP', 'Orkut', 'movielens-20M']:
-        pass
-        # ----------------------------------------------------------------------
-        # Xiao et al. global top-k
-#        if dataset in ['AOL', 'DBLP', "Orkut", "movielens-20M"]:
-#            index_params = {
-#                'dataset': dataset,
-#                'workload': 'global-top-k',
-#                'algorithm': 'XiaoEtAl',
-#                'params': {}
-#            } 
-#            query_params = [
-#                {'k': k}
-#                for k in [1, 10, 100]
-#            ]
-#            run_multiple(index_params, query_params)
-
-    #     # ----------------------------------------------------------------------
-    #     # PUFFINN global top-k
-        # for hash_source in ['Independent']:
-        #     space_usage = {
-        #         'DeepImage': [32768, 65536],
-        #         'glove-200': [2048, 4096, 8192, 16384],
-        #         'Orkut': [16384, 32768],
-        #         'DBLP': [2048, 4096, 8192, 16384],
-        #         'movielens-20M': [1024, 2048, 4096, 8192, 16384],
-        #     }
-        #     for space_usage in space_usage[dataset]:
-=======
     for dataset in ['glove-200', 'DeepImage', 'DBLP', 'Orkut']:
         pass
         # ----------------------------------------------------------------------
@@ -1756,7 +1726,6 @@
         # LSB-Tree global top-k
         # for m in [8]:
         #     for w in [0.1]:
->>>>>>> 2cbaf9fd
         #         index_params = {
         #             'dataset': dataset,
         #             'workload': 'global-top-k',
